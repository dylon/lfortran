--- conflicted
+++ resolved
@@ -6,11 +6,7 @@
     "outfile": null,
     "outfile_hash": null,
     "stdout": "ast-coarrays_01-2b1221b.stdout",
-<<<<<<< HEAD
-    "stdout_hash": "66b2cddb3fc002fb2d9d2d8c014a92818ba6dba77ddd23385d2fca2a",
-=======
     "stdout_hash": "1c42deedb628cb2d312828966480b5fba66b94c03bb7c1093aeec5b4",
->>>>>>> fbb83c62
     "stderr": null,
     "stderr_hash": null,
     "returncode": 0
