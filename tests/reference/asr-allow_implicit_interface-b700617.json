--- conflicted
+++ resolved
@@ -6,11 +6,7 @@
     "outfile": null,
     "outfile_hash": null,
     "stdout": "asr-allow_implicit_interface-b700617.stdout",
-<<<<<<< HEAD
-    "stdout_hash": "ffdb7408179f220438a2336a49fd083e05cf73da02e1ffc19d9e2e88",
-=======
     "stdout_hash": "f4d586a074ed887a2a8ee0f7bedfce9d8a4074eda196adc1e066028c",
->>>>>>> 5455dc8a
     "stderr": null,
     "stderr_hash": null,
     "returncode": 0
