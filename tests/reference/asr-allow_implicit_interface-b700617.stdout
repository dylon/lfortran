--- conflicted
+++ resolved
@@ -327,56 +327,6 @@
                     prho
                     [alnorm
                     dgetrf
-<<<<<<< HEAD
-                    exp@dexp] 
-                    [] 
-                    [(= 
-                        (Var 2 zero) 
-                        (RealConstant 
-                            0.000000 
-                            (Real 8 [])
-                        ) 
-                        ()
-                    )
-                    (= 
-                        (Var 2 one) 
-                        (RealConstant 
-                            1.000000 
-                            (Real 8 [])
-                        ) 
-                        ()
-                    )
-                    (= 
-                        (Var 2 two) 
-                        (RealConstant 
-                            2.000000 
-                            (Real 8 [])
-                        ) 
-                        ()
-                    )
-                    (= 
-                        (Var 2 six) 
-                        (RealConstant 
-                            6.000000 
-                            (Real 8 [])
-                        ) 
-                        ()
-                    )
-                    (= 
-                        (Var 2 prho) 
-                        (RealBinOp 
-                            (RealBinOp 
-                                (Var 2 u) 
-                                Div 
-                                (FunctionCall 
-                                    2 exp@dexp 
-                                    2 exp 
-                                    [((RealBinOp 
-                                        (Var 2 y) 
-                                        Div 
-                                        (Var 2 two) 
-                                        (Real 8 []) 
-=======
                     exp@dexp]
                     []
                     [(=
@@ -393,7 +343,6 @@
                                         Div
                                         (Var 2 two)
                                         (Real 8 [])
->>>>>>> 5455dc8a
                                         ()
                                     ))]
                                     (Real 8 [])
