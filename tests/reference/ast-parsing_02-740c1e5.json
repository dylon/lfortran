{
    "basename": "ast-parsing_02-740c1e5",
    "cmd": "lfortran --show-ast --no-color {infile} -o {outfile}",
    "infile": "tests/../integration_tests/parsing_02.f90",
    "infile_hash": "9a96b68a8a27fa5a0c4ed1a2afdf6ab322548ac762635d32e202c870",
    "outfile": null,
    "outfile_hash": null,
    "stdout": "ast-parsing_02-740c1e5.stdout",
<<<<<<< HEAD
    "stdout_hash": "d69ac985e88879d8b5049ff4c39e87f9156f90662bfb17b8559e34b4",
=======
    "stdout_hash": "dc58eed7296c0108712d2423027d054c8c595a533315f48ec4641bda",
>>>>>>> 8a189c2c
    "stderr": null,
    "stderr_hash": null,
    "returncode": 0
}<|MERGE_RESOLUTION|>--- conflicted
+++ resolved
@@ -6,11 +6,7 @@
     "outfile": null,
     "outfile_hash": null,
     "stdout": "ast-parsing_02-740c1e5.stdout",
-<<<<<<< HEAD
-    "stdout_hash": "d69ac985e88879d8b5049ff4c39e87f9156f90662bfb17b8559e34b4",
-=======
     "stdout_hash": "dc58eed7296c0108712d2423027d054c8c595a533315f48ec4641bda",
->>>>>>> 8a189c2c
     "stderr": null,
     "stderr_hash": null,
     "returncode": 0
