--- conflicted
+++ resolved
@@ -6,11 +6,7 @@
     "outfile": null,
     "outfile_hash": null,
     "stdout": "ast-critical1-98f603a.stdout",
-<<<<<<< HEAD
-    "stdout_hash": "7e1e5a91b16e2a46d0925f450d6b4ff6145da923b31e1bb559190a1f",
-=======
-    "stdout_hash": "9394e4d51235d69824dd635536fc34f78e85735f93a5fdff6b2ba156",
->>>>>>> 8561793f
+    "stdout_hash": "f63c5789382026e4147679a65f777f9d15dd941399a333fd9e59b8e2",
     "stderr": null,
     "stderr_hash": null,
     "returncode": 0
