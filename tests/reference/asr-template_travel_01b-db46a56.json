--- conflicted
+++ resolved
@@ -2,19 +2,11 @@
     "basename": "asr-template_travel_01b-db46a56",
     "cmd": "lfortran --show-asr --no-color {infile} -o {outfile}",
     "infile": "tests/../integration_tests/template_travel_01b.f90",
-<<<<<<< HEAD
-    "infile_hash": "cf803e2bebb7551fa9e34976f2d08ffe28c5604a354bafb8c084f0b7",
-    "outfile": null,
-    "outfile_hash": null,
-    "stdout": "asr-template_travel_01b-db46a56.stdout",
-    "stdout_hash": "c3d8bf61c644fcf6b3b00a43123d2889391fb0e2f7034a23a75c872c",
-=======
     "infile_hash": "6c53c852d22337f4a7cfafa92bc85a877d455aa3d66b83cb10808662",
     "outfile": null,
     "outfile_hash": null,
     "stdout": "asr-template_travel_01b-db46a56.stdout",
     "stdout_hash": "b8f3c27402cdca00097f5a5dd20f84c709e2f876d58e1ff557de75aa",
->>>>>>> c2e7f477
     "stderr": null,
     "stderr_hash": null,
     "returncode": 0
