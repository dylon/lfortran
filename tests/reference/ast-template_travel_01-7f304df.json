--- conflicted
+++ resolved
@@ -6,11 +6,7 @@
     "outfile": null,
     "outfile_hash": null,
     "stdout": "ast-template_travel_01-7f304df.stdout",
-<<<<<<< HEAD
-    "stdout_hash": "7c2d74c3bec71b5d4ece71049c8033588b12aaeb86461a06b8b652af",
-=======
-    "stdout_hash": "0b6d48551bf5435d02a5c975d0aa48615ea6d09ac5939b4ec64000d3",
->>>>>>> 144c5123
+    "stdout_hash": "d1e9d67595d02d28a59808d0b7d34c50a1b0d6c78c4149ee37227460",
     "stderr": null,
     "stderr_hash": null,
     "returncode": 0
