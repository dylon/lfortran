--- conflicted
+++ resolved
@@ -2,15 +2,11 @@
     "basename": "asr-template_04-f41dd3e",
     "cmd": "lfortran --show-asr --no-color {infile} -o {outfile}",
     "infile": "tests/../integration_tests/template_04.f90",
-    "infile_hash": "04795a3853d77a5fd6150b5ea0025e516a9a77af7483c49a79b54e72",
+    "infile_hash": "b329f18400c30e1ea06a48fb5ccb727e80dbbff1dd5c6f4e0169aaca",
     "outfile": null,
     "outfile_hash": null,
     "stdout": "asr-template_04-f41dd3e.stdout",
-<<<<<<< HEAD
-    "stdout_hash": "710e49142fb88ec13417d1afc00b44f6a96aacda678cd8a9ebaeeac8",
-=======
-    "stdout_hash": "537558ef929bb5712b70058145860e3f86449beae90781b791d43584",
->>>>>>> c2e7f477
+    "stdout_hash": "a169ec53c27c617593dae276861dbe76d79a297effe6f41f0c4ac55c",
     "stderr": null,
     "stderr_hash": null,
     "returncode": 0
