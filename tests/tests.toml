# Possible tests:
# tokens ... run the Lexer and output tokens, compare against reference version
# ast ... run the Parser and output AST, compare against reference version
# asr ... run the Semantics and output ASR, compare against reference version
# bin ... run the CodeGen and output bin, compare against reference bin

[[test]]
filename = "subroutine1.f90"
tokens = true
ast_indent = true
asr_indent = true
ast = true
julia = true

[[test]]
filename = "../integration_tests/template_add.f90"
ast = true
asr = true

[[test]]
filename = "../integration_tests/template_nested.f90"
ast = true
asr = true

[[test]]
filename = "../integration_tests/template_travel.f90"
ast = true
asr = true

[[test]]
filename = "../integration_tests/test_backspace_01.f90"
asr = true

[[test]]
filename = "subroutine2.f90"
ast = true
julia = true

[[test]]
filename = "subroutine3.f90"
ast = true
asr = true
llvm = true
obj = true
julia = true

[[test]]
filename = "subroutine3b.f90"
ast = true
asr = true
julia = true

[[test]]
filename = "do1.f90"
ast = true

[[test]]
filename = "do2.f90"
ast = true

[[test]]
filename = "do3.f90"
ast = true

[[test]]
filename = "do4.f90"
ast = true

[[test]]
filename = "do5.f90"
ast = true

[[test]]
filename = "do6.f90"
ast = true

[[test]]
filename = "do7.f90"
llvm = true

[[test]]
filename = "subroutine4.f90"
ast = true
ast_f90 = true
ast_openmp = true
asr = true
cpp = true
julia = true

[[test]]
filename = "do_concurrent_reduce.f90"
ast = true
ast_f90 = true
ast_openmp = true
cpp = true

[[test]]
filename = "do_concurrent_reduce2.f90"
ast = true
ast_f90 = true

[[test]]
filename = "do_concurrent_reduce3.f90"
ast = true
ast_f90 = true

[[test]]
filename = "subroutine5.f90"
ast = true
asr = true
cpp = true
julia = true

[[test]]
filename = "subroutine6.f90"
ast = true
ast_openmp = true
cpp = true
julia = true

[[test]]
filename = "subroutine7.f90"
ast = true
asr = true
julia = true

[[test]]
filename = "errors/array_size_01.f90"
asr = true

[[test]]
filename = "errors/array_size_02.f90"
asr = true

[[test]]
filename = "errors/array_size_03.f90"
asr = true

[[test]]
filename = "errors/array_size_04.f90"
asr = true

[[test]]
filename = "errors/array_size_05.f90"
asr = true

[[test]]
filename = "errors/matrix_transpose_01.f90"
asr = true

[[test]]
filename = "errors/matrix_matmul_01.f90"
asr = true

[[test]]
filename = "errors/matrix_matmul_02.f90"
asr = true

[[test]]
filename = "errors/matrix_matmul_03.f90"
asr = true

[[test]]
filename = "errors/matrix_matmul_04.f90"
asr = true

[[test]]
filename = "errors/matrix_matmul_05.f90"
asr = true

[[test]]
filename = "errors/matrix_matmul_06.f90"
asr = true

[[test]]
filename = "errors/array_transfer_01.f90"
asr = true

[[test]]
filename = "errors/esub1.f90"
tokens = true
ast = true

[[test]]
filename = "errors/esub2.f90"
tokens = true
ast = true

[[test]]
filename = "errors/subroutine5.f90"
asr = true

[[test]]
filename = "errors/dim_assgn_test.f90"
asr = true

[[test]]
filename = "errors/redeclaration1.f90"
asr = true

[[test]]
filename = "errors/type_mismatch1.f90"
asr = true

[[test]]
filename = "errors/type_mismatch2.f90"
asr = true

[[test]]
filename = "errors/cpp1.f90"
asr_preprocess = true

[[test]]
filename = "errors/cpp2.f90"
asr_preprocess = true

[[test]]
filename = "errors/cpp3.f90"
asr_preprocess = true

[[test]]
filename = "errors/cpp4.f90"
asr_preprocess = true

[[test]]
filename = "errors/cpp5.f90"
asr_preprocess = true

[[test]]
filename = "errors/cpp6.f90"
asr_preprocess = true

[[test]]
filename = "errors/cpp7.f90"
asr_preprocess = true

[[test]]
filename = "warnings/dim_assgn_test.f90"
asr = true

[[test]]
filename = "preprocessor1.f90"
asr_preprocess = true

[[test]]
filename = "preprocessor2.f90"
asr_preprocess = true

[[test]]
filename = "preprocessor3.f90"
asr_preprocess = true

[[test]]
filename = "preprocessor4.f90"
asr_preprocess = true

[[test]]
filename = "preprocessor5.f90"
asr_preprocess = true

[[test]]
filename = "preprocessor6.f90"
asr_preprocess = true

[[test]]
filename = "preprocessor7.f90"
asr_preprocess = true

[[test]]
filename = "preprocessor8.f90"
asr_preprocess = true

[[test]]
filename = "preprocessor9.f90"
asr_preprocess = true

[[test]]
filename = "preprocessor10.f90"
asr_preprocess = true

[[test]]
filename = "preprocessor11.f90"
asr_preprocess = true

[[test]]
filename = "preprocessor12.f90"
asr_preprocess = true

[[test]]
filename = "expr1.f90"
ast = true
asr = true
llvm = true
pass = "global_stmts"

[[test]]
filename = "expr2.f90"
ast = true
asr = true
llvm = true
obj = true
pass = "global_stmts"

[[test]]
filename = "expr3.f90"
ast = true
asr = true
pass = "global_stmts"
llvm = true

[[test]]
filename = "expr4.f90"
ast = true
asr = true
pass = "global_stmts"
llvm = true

[[test]]
filename = "expr5.f90"
ast = true
asr = true
llvm = true
obj = true

[[test]]
filename = "expr6.f90"
asr = true
pass = "global_stmts"
llvm = true

[[test]]
filename = "expr7.f90"
tokens = true
ast = true
ast_f90 = true

[[test]]
filename = "expr8.f90"
tokens = true
ast = true
ast_f90 = true

[[test]]
filename = "expr9.f90"
ast = true
ast_f90 = true

[[test]]
filename = "wasm1.f90"
wat = true

[[test]]
filename = "wasm_i64.f90"
wat = true

[[test]]
filename = "wasm_unary_minus.f90"
wat = true

[[test]]
filename = "../integration_tests/types_16.f90"
wat = true

[[test]]
filename = "wasm_main_program.f90"
wat = true

[[test]]
filename = "wasm_bind_c.f90"
wat = true

[[test]]
filename = "../integration_tests/cpu_time_02_wasm.f90"
wat = true

[[test]]
filename = "../integration_tests/if_05.f90"
wat = true
julia = true

[[test]]
filename = "../integration_tests/abs_01.f90"
wat = true

[[test]]
filename = "../integration_tests/abs_03.f90"
wat = true

[[test]]
filename = "stop.f90"
asr = true
llvm = true

[[test]]
filename = "stop1.f90"
ast = true
ast_f90 = true

[[test]]
filename = "../integration_tests/submodule_01.f90"
ast = true

[[test]]
filename = "../integration_tests/submodule_02.f90"
asr = true

[[test]]
filename = "program1.f90"
ast = true
asr = true
llvm = true
obj = true
cpp = true
x86 = true

[[test]]
filename = "program2.f90"
ast = true

[[test]]
filename = "program3.f90"
ast = true
asr = true
cpp = true
c = true

[[test]]
filename = "program4.f90"
ast = true
asr = true
cpp = true
c = true

[[test]]
filename = "../integration_tests/program_01.f90"
ast = true
ast_f90 = true

[[test]]
filename = "../integration_tests/program_cmake_01.f90"
ast = true
asr = true
llvm = true
obj = true
x86 = true

[[test]]
filename = "../integration_tests/print_01.f90"
llvm = true

[[test]]
filename = "../integration_tests/variables_03.f90"
llvm = true

[[test]]
filename = "../integration_tests/while_01.f90"
llvm = true

[[test]]
filename = "../integration_tests/while_02.f90"
llvm = true

[[test]]
filename = "../integration_tests/program_cmake_02.f90"
ast = true

[[test]]
filename = "../integration_tests/doconcurrentloop_02.f90"
ast = true
ast_f90 = true

[[test]]
filename = "../integration_tests/cond_02.f90"
asr = true
pass = "dead_code_removal"

[[test]]
filename = "../integration_tests/doloop_01.f90"
asr = true
llvm = true
pass = "do_loops"
wat = true
julia = true

[[test]]
filename = "../integration_tests/doloop_04.f90"
asr = true
llvm = true
pass = "do_loops"


[[test]]
filename = "../integration_tests/doloop_02.f90"
asr = true
llvm = true
wat = true
julia = true

[[test]]
filename = "../integration_tests/doloop_03.f90"
asr = true
llvm = true
wat = true
julia = true

[[test]]
filename = "../integration_tests/doloop_04.f90"
ast = true
ast_f90 = true
asr = true

[[test]]
filename = "../integration_tests/doloop_05.f90"
ast_f90 = true
julia = true

[[test]]
filename = "../integration_tests/doloop_08.f90"
c = true
cpp = true
julia = true

[[test]]
filename = "../integration_tests/subroutines_01.f90"
asr = true
llvm = true
julia = true

[[test]]
filename = "../integration_tests/subroutines_02.f90"
asr = true
llvm = true
julia = true

[[test]]
filename = "../integration_tests/subroutines_03.f90"
ast = true
julia = true

[[test]]
filename = "../integration_tests/subroutines_04.f90"
ast = true
asr = true
llvm = true
julia = true

[[test]]
filename = "../integration_tests/subroutines_05.f90"
asr = true

[[test]]
filename = "../integration_tests/subroutines_06.f90"
asr = true

[[test]]
filename = "../integration_tests/subroutines_07.f90"
asr = true

[[test]]
filename = "../integration_tests/data_01.f90"
ast = true

[[test]]
filename = "../integration_tests/data_02.f90"
ast = true

[[test]]
filename = "scopes1.f90"
asr = true

[[test]]
filename = "global_scope1.f90"
ast = true
asr = true
llvm = true
pass = "global_stmts"

[[test]]
filename = "global_scope2.f90"
ast = true
asr = true
llvm = true
pass = "global_stmts"

[[test]]
filename = "global_scope3.f90"
ast = true
asr = true
llvm = true
pass = "global_stmts"

[[test]]
filename = "global_scope4.f90"
asr = true
llvm = true
pass = "global_stmts"

[[test]]
filename = "global_scope5.f90"
asr = true
llvm = true
pass = "global_stmts"

[[test]]
filename = "global_scope6.f90"
asr = true
llvm = true
pass = "global_stmts"

[[test]]
filename = "global_scope8.f90"
asr = true
llvm = true
pass = "global_stmts"

[[test]]
filename = "global_scope9.f90"
asr = true
llvm = true
pass = "global_stmts"

[[test]]
filename = "kokkos_program1.f90"
cpp = true

[[test]]
filename = "kokkos_program2.f90"
asr = true
cpp = true

[[test]]
filename = "array1.f90"
ast = true
asr = true
cpp = true
julia = true

[[test]]
filename = "array2.f90"
ast = true
asr = true
llvm = true
cpp = true
julia = true

[[test]]
filename = "array2_derived.f90"
asr = true
llvm = true

[[test]]
filename = "array3.f90"
tokens = true
ast = true
asr = true
cpp = true
julia = true

[[test]]
filename = "array4.f90"
ast = true

[[test]]
filename = "array5.f90"
ast = true

[[test]]
filename = "array6.f90"
ast = true
ast_f90 = true

[[test]]
filename = "array7.f90"
ast = true
ast_f90 = true

[[test]]
filename = "array8.f90"
ast = true
ast_f90 = true

[[test]]
filename = "array9.f90"
ast = true
ast_f90 = true

[[test]]
filename = "../integration_tests/arrays_01.f90"
cpp = true
asr = true
llvm = true
julia = true

[[test]]
filename = "../integration_tests/arrays_05.f90"
asr = true
julia = true

[[test]]
filename = "../integration_tests/arrays_01_size.f90"
asr = true
llvm = true
julia = true

[[test]]
filename = "../integration_tests/arrays_02_size.f90"
asr = true
julia = true

[[test]]
filename = "../integration_tests/matrix_01_transpose.f90"
asr = true

[[test]]
filename = "../integration_tests/matrix_02_matmul.f90"
asr = true

[[test]]
filename = "../integration_tests/array_01_pack.f90"
asr = true

[[test]]
filename = "../integration_tests/array_01_transfer.f90"
asr = true

[[test]]
filename = "../integration_tests/array_02_pack.f90"
asr = true

[[test]]
filename = "../integration_tests/array_02_transfer.f90"
asr = true

[[test]]
filename = "../integration_tests/array_03_transfer.f90"
asr = true

[[test]]
filename = "../integration_tests/arrays_01_real.f90"
asr = true
llvm = true

[[test]]
filename = "../integration_tests/arrays_01_complex.f90"
asr = true
llvm = true

[[test]]
filename = "../integration_tests/arrays_01_logical.f90"
asr = true
llvm = true

[[test]]
filename = "../integration_tests/array_bound_1.f90"
asr = true
llvm = true

[[test]]
filename = "../integration_tests/arrays_op_1.f90"
asr = true
llvm = true

[[test]]
filename = "../integration_tests/arrays_op_2.f90"
asr = true
llvm = true

[[test]]
filename = "../integration_tests/arrays_op_4.f90"
asr = true
llvm = true

[[test]]
filename = "../integration_tests/arrays_op_5.f90"
asr = true
llvm = true

[[test]]
filename = "../integration_tests/arrays_op_6.f90"
asr = true
llvm = true

[[test]]
filename = "../integration_tests/arrays_op_7.f90"
asr = true
llvm = true

[[test]]
filename = "../integration_tests/arrays_reshape_14.f90"
asr = true

[[test]]
filename = "../integration_tests/arrays_02.f90"
ast = true
ast_f90 = true
julia = true

[[test]]
filename = "../integration_tests/arrays_03_func.f90"
asr = true
llvm = true
cpp = true
julia = true

[[test]]
filename = "../integration_tests/arrays_04_func.f90"
asr = true
llvm = true
cpp = true
julia = true

[[test]]
filename = "../integration_tests/arrays_06.f90"
asr = true
llvm = true

[[test]]
filename = "../integration_tests/arrays_07.f90"
asr = true
llvm = true

[[test]]
filename = "../integration_tests/arrays_08_func.f90"
asr = true
llvm = true
julia = true

[[test]]
filename = "../integration_tests/arrays_09.f90"
ast = true
ast_f90 = true

[[test]]
filename = "../integration_tests/arrays_10.f90"
asr = true

[[test]]
filename = "../integration_tests/arrays_13.f90"
llvm = true

[[test]]
filename = "../integration_tests/arrays_20.f90"
asr = true

[[test]]
filename = "../integration_tests/types_01.f90"
asr = true
llvm = true
cpp = true
wat = true

[[test]]
filename = "../integration_tests/types_02.f90"
asr = true
llvm = true
cpp = true
wat = true

[[test]]
filename = "../integration_tests/types_03.f90"
asr = true
llvm = true
cpp = true
wat = true

[[test]]
filename = "../integration_tests/types_04.f90"
asr = true
llvm = true
cpp = true
wat = true

[[test]]
filename = "../integration_tests/types_05.f90"
asr = true
llvm = true
cpp = true
wat = true

[[test]]
filename = "../integration_tests/types_06.f90"
asr = true
llvm = true
cpp = true

[[test]]
filename = "../integration_tests/types_07.f90"
ast = true

[[test]]
filename = "../integration_tests/types_08.f90"
ast = true

[[test]]
filename = "../integration_tests/types_09.f90"
ast = true

[[test]]
filename = "../integration_tests/types_10.f90"
ast = true

[[test]]
filename = "../integration_tests/types_11.f90"
ast = true

[[test]]
filename = "../integration_tests/types_12.f90"
ast = true
ast_f90 = true

[[test]]
filename = "../integration_tests/types_15.f90"
wat = true

[[test]]
filename = "boz1.f90"
tokens = true

[[test]]
filename = "derived_types_02.f90"
ast = true
ast_f90 = true

[[test]]
filename = "derived_types_03.f90"
ast = true
ast_f90 = true

[[test]]
filename = "../integration_tests/derived_types_04.f90"
asr = true

[[test]]
filename = "../integration_tests/derived_types_05.f90"
asr = true

[[test]]
filename = "../integration_tests/derived_types_01.f90"
ast = true
ast_f90 = true
asr = true
llvm = true

[[test]]
filename = "../integration_tests/derived_types_02.f90"
ast = true

[[test]]
filename = "../integration_tests/derived_types_03.f90"
ast = true
asr = true
ast_f90 = true

[[test]]
filename = "../integration_tests/derived_types_06.f90"
asr = true

[[test]]
filename = "../integration_tests/derived_types_07.f90"
asr = true

[[test]]
filename = "../integration_tests/derived_types_08.f90"
asr = true


[[test]]
filename = "fn2.f90"
asr = true
cpp = true

[[test]]
filename = "fn3.f90"
ast = true

[[test]]
filename = "fn4.f90"
ast = true
ast_f90 = true

[[test]]
filename = "forall1.f90"
ast = true
ast_f90 = true

[[test]]
filename = "subroutine8.f90"
ast = true

[[test]]
filename = "empty.f90"
ast = true
asr = true
llvm = true
obj = true
wat = true

[[test]]
filename = "../integration_tests/line_continuation_01.f90"
ast = true

[[test]]
filename = "../integration_tests/line_continuation_03.f90"
ast = true

[[test]]
filename = "modules_02.f90"
ast = true

[[test]]
filename = "interface1.f90"
ast = true

[[test]]
filename = "interface2.f90"
ast = true
ast_f90 = true

[[test]]
filename = "interface3.f90"
ast = true

[[test]]
filename = "interface4.f90"
ast = true

[[test]]
filename = "../integration_tests/modules_01.f90"
ast = true
asr = true
llvm = true

[[test]]
filename = "../integration_tests/modules_02.f90"
ast = true
asr = true

[[test]]
filename = "../integration_tests/modules_03.f90"
ast = true

[[test]]
filename = "../integration_tests/modules_04.f90"
ast = true
ast_f90 = true

[[test]]
filename = "../integration_tests/modules_05.f90"
ast = true

[[test]]
filename = "../integration_tests/modules_06.f90"
asr = true
llvm = true

[[test]]
filename = "../integration_tests/allocate_01.f90"
asr = true
llvm = true

[[test]]
filename = "../integration_tests/allocate_02.f90"
asr = true
llvm = true

[[test]]
filename = "../integration_tests/allocate_03.f90"
asr = true
llvm = true

[[test]]
filename = "../integration_tests/allocate_04.f90"
asr = true

[[test]]
filename = "allocate1.f90"
ast = true
ast_f90 = true


[[test]]
filename = "../integration_tests/block_01.f90"
asr = true

[[test]]
filename = "../integration_tests/block_02.f90"
ast = true
ast_f90 = true
julia = true

[[test]]
filename = "../integration_tests/block_03.f90"
asr = true
julia = true

[[test]]
filename = "../integration_tests/associate_01.f90"
ast = true
ast_f90 = true

[[test]]
filename = "../integration_tests/associate_02.f90"
asr = true
llvm = true

[[test]]
filename = "../integration_tests/associate_03.f90"
asr = true
llvm = true

[[test]]
filename = "../integration_tests/associate_04.f90"
asr = true
llvm = true

[[test]]
filename = "../integration_tests/associate_05.f90"
asr = true

[[test]]
filename = "write1.f90"
ast = true
ast_f90 = true

[[test]]
filename = "write2.f90"
asr = true

[[test]]
filename = "read1.f90"
ast = true
ast_f90 = true

[[test]]
filename = "open1.f90"
ast = true
ast_f90 = true

[[test]]
filename = "close1.f90"
ast = true
ast_f90 = true

[[test]]
filename = "nullify1.f90"
ast = true
ast_f90 = true

[[test]]
filename = "builtin1.f90"
ast = true
ast_f90 = true

[[test]]
filename = "../integration_tests/interface_01.f90"
ast = true
asr = true
ast_f90 = true

[[test]]
filename = "../integration_tests/interface_02.f90"
ast = true

[[test]]
filename = "../integration_tests/interface_03.f90"
ast = true

[[test]]
filename = "../integration_tests/interface_04.f90"
asr = true

[[test]]
filename = "../integration_tests/interface_05.f90"
asr = true

[[test]]
filename = "../integration_tests/interface_08.f90"
asr = true

[[test]]
filename = "../integration_tests/interface_10.f90"
asr = true

[[test]]
filename = "../integration_tests/if_04.f90"
ast = true
wat = true

[[test]]
filename = "../integration_tests/case_01.f90"
ast = true
ast_f90 = true
asr = true
llvm = true
julia = true
c = true
cpp = true

[[test]]
filename = "../integration_tests/case_02.f90"
ast = true
ast_f90 = true
asr = true
llvm = true
julia = true
c = true
cpp = true

[[test]]
filename = "../integration_tests/case_03.f90"
ast = true
ast_f90 = true
asr = true
llvm = true
julia = true
c = true
cpp = true

[[test]]
filename = "../integration_tests/case_04.f90"
ast = true
ast_f90 = true

[[test]]
filename = "../integration_tests/case_05.f90"
ast = true
ast_f90 = true
asr = true
julia = true
c = true
cpp = true

[[test]]
filename = "../integration_tests/case_06.f90"
asr = true
pass = "dead_code_removal"
julia = true
c = true
cpp = true

[[test]]
filename = "../integration_tests/include_01.f90"
ast = true

[[test]]
filename = "../integration_tests/program_02.f90"
ast = true

[[test]]
filename = "../integration_tests/where_01.f90"
ast = true

[[test]]
filename = "../integration_tests/forallloop_01.f90"
ast = true

[[test]]
filename = "../integration_tests/parameter_01.f90"
ast = true
ast_f90 = true

[[test]]
filename = "../integration_tests/parameter_02.f90"
ast = true
ast_f90 = true

[[test]]
filename = "../integration_tests/parameter_03.f90"
asr = true

[[test]]
filename = "../integration_tests/parameter_04.f90"
asr = true

# IntegerToReal
[[test]]
filename = "../integration_tests/parameter_05.f90"
asr = true

[[test]]
filename = "do_concurrent1.f90"
ast = true

[[test]]
filename = "do_concurrent2.f90"
ast = true
ast_f90 = true

[[test]]
filename = "../integration_tests/doconcurrentloop_01.f90"
ast_f90 = true

[[test]]
filename = "subroutine9.f90"
ast = true
ast_f90 = true

[[test]]
filename = "../integration_tests/types_13.f90"
ast = true
ast_f90 = true

[[test]]
filename = "../integration_tests/types_14.f90"
asr = true

[[test]]
filename = "../integration_tests/namelist_01.f90"
ast = true
ast_f90 = true

[[test]]
filename = "select_type1.f90"
ast = true
ast_f90 = true

[[test]]
filename = "selectrank1.f90"
ast = true
ast_f90 = true

[[test]]
filename = "../integration_tests/select_type_01.f90"
ast = true

[[test]]
filename = "../integration_tests/format_01.f90"
ast = true
ast_f90 = true

[[test]]
filename = "../integration_tests/format_02.f90"
ast = true
ast_f90 = true

[[test]]
filename = "interop/mod1-14.mod"
mod_to_asr = true

[[test]]
filename = "fmt1.f90"
ast = true
ast_f90 = true

[[test]]
filename = "assign.f90"
ast = true
ast_f90 = true

[[test]]
filename = "associate1.f90"
ast = true
ast_f90 = true

[[test]]
filename = "fn_call1.f90"
ast = true
ast_f90 = true

[[test]]
filename = "Subroutine_Call1.f90"
ast = true
ast_f90 = true

[[test]]
filename = "../integration_tests/reserved_01.f90"
ast_f90 = true

[[test]]
filename = "../integration_tests/reserved_02.f90"
ast_f90 = true

[[test]]
filename = "../integration_tests/complex_01.f90"
ast = true
ast_f90 = true

[[test]]
filename = "../integration_tests/complex_02.f90"
ast = true
asr = true

[[test]]
filename = "../integration_tests/complex_07.f90"
asr = true

[[test]]
filename = "../integration_tests/complex_09.f90"
asr = true

[[test]]
filename = "errors/complex_01.f90"
asr = true

[[test]]
filename = "../integration_tests/complex_sub_test.f90"
asr = true
llvm = true

[[test]]
filename = "../integration_tests/complex_mul_test.f90"
asr = true
llvm = true

[[test]]
filename = "../integration_tests/complex_div_test.f90"
asr = true
llvm = true

[[test]]
filename = "../integration_tests/complex_pow_test.f90"
asr = true
llvm = true

[[test]]
filename = "complex1.f90"
asr = true
llvm = true

[[test]]
filename = "complex2.f90"
asr = true
llvm = true

[[test]]
filename = "complex3.f90"
ast = true

[[test]]
filename = "../integration_tests/logical1.f90"
asr = true
llvm = true
wat = true

[[test]]
filename = "../integration_tests/logical2.f90"
asr = true
llvm = true
wat = true

[[test]]
filename = "../integration_tests/logical3.f90"
asr = true
llvm = true
wat = true

[[test]]
filename = "../integration_tests/logical4.f90"
asr = true
llvm = true
wat = true

[[test]]
filename = "../integration_tests/real_dp.f90"
asr = true
llvm = true

[[test]]
filename = "../integration_tests/real_dp_param.f90"
asr = true
llvm = true

[[test]]
filename = "../integration_tests/init_values.f90"
asr = true
llvm = true

[[test]]
filename = "../integration_tests/bin_op_real_dp.f90"
asr = true
llvm = true

[[test]]
filename = "../integration_tests/const_real_dp.f90"
asr = true
llvm = true

[[test]]
filename = "../integration_tests/int_dp.f90"
asr = true
llvm = true

[[test]]
filename = "../integration_tests/int_dp_param.f90"
asr = true
llvm = true

[[test]]
filename = "../integration_tests/complex_dp.f90"
asr = true
llvm = true

[[test]]
filename = "../integration_tests/complex_dp_param.f90"
asr = true
llvm = true

[[test]]
filename = "../integration_tests/bin_op_complex_dp.f90"
asr = true
llvm = true

# sin
[[test]]
filename = "../integration_tests/intrinsics_02.f90"
asr = true
llvm = true

# sin
[[test]]
filename = "../integration_tests/sin_03.f90"
asr = true
llvm = true

# cos
[[test]]
filename = "../integration_tests/intrinsics_03.f90"
asr = true
llvm = true

# tan
[[test]]
filename = "../integration_tests/intrinsics_04.f90"
asr = true
llvm = true

# hyperbolics
[[test]]
filename = "../integration_tests/intrinsics_05.f90"
asr = true
llvm = true

# inverse trignometric functions
[[test]]
filename = "../integration_tests/intrinsics_06.f90"
asr = true
llvm = true

[[test]]
filename = "../integration_tests/intrinsics_07.f90"
asr = true

# tiny (symboltable)
[[test]]
filename = "../integration_tests/intrinsics_08.f90"
asr = true

# tiny (body)
[[test]]
filename = "../integration_tests/intrinsics_09.f90"
asr = true

# real (body)
[[test]]
filename = "../integration_tests/intrinsics_10.f90"
asr = true

# real (symboltable)
[[test]]
filename = "../integration_tests/intrinsics_11.f90"
asr = true

# kind (body)
[[test]]
filename = "../integration_tests/intrinsics_12.f90"
asr = true

# kind (symboltable)
[[test]]
filename = "../integration_tests/intrinsics_13.f90"
asr = true

# selected_int,real_kind (parameter_04 has symboltable)
[[test]]
filename = "../integration_tests/intrinsics_14.f90"
asr = true

[[test]]
filename = "../integration_tests/intrinsics_20.f90"
asr = true

[[test]]
filename = "../integration_tests/intrinsics_23.f90"
asr = true

[[test]]
filename = "../integration_tests/intrinsics_26.f90"
asr = true

[[test]]
filename = "../integration_tests/intrinsics_27.f90"
asr = true

[[test]]
filename = "../integration_tests/intrinsics_28.f90"
asr = true

[[test]]
filename = "../integration_tests/intrinsics_29.f90"
asr = true

[[test]]
filename = "../integration_tests/intrinsics_30.f90"
asr = true

[[test]]
filename = "../integration_tests/intrinsics_31.f90"
asr = true

[[test]]
filename = "../integration_tests/intrinsics_32.f90"
asr = true

[[test]]
filename = "../integration_tests/intrinsics_33.f90"
asr = true

[[test]]
filename = "../integration_tests/intrinsics_34.f90"
asr = true

[[test]]
filename = "../integration_tests/intrinsics_35.f90"
asr = true

[[test]]
filename = "../integration_tests/intrinsics_36.f90"
asr = true

[[test]]
filename = "../integration_tests/intrinsics_37.f90"
asr = true

[[test]]
filename = "../integration_tests/intrinsics_39.f90"
asr = true

[[test]]
filename = "../integration_tests/intrinsics_46.f90"
asr = true

# floor (body)
[[test]]
filename = "../integration_tests/floor_01.f90"
asr = true

# floor (symboltable)
[[test]]
filename = "../integration_tests/floor_02.f90"
asr = true

# int (body)
[[test]]
filename = "../integration_tests/int_01.f90"
asr = true

# int (symboltable)
[[test]]
filename = "../integration_tests/int_02.f90"
asr = true

# int (large integer)
[[test]]
filename = "../integration_tests/int_03.f90"
asr = true


[[test]]
filename = "../integration_tests/intrinsics_open_close_read_write.f90"
asr = true

[[test]]
filename = "modules_03.f90"
asr = true

[[test]]
filename = "modules_04.f90"
asr = true
ast_f90 = true

[[test]]
filename = "modules_05.f90"
asr = true

[[test]]
filename = "modules_06.f90"
ast = true
asr = true

[[test]]
filename = "modules_07.f90"
asr = true

[[test]]
filename = "string.f90"
ast_f90 = true

[[test]]
filename = "../integration_tests/string_01.f90"
ast = true
asr = true
llvm = true
cpp = true

[[test]]
filename = "../integration_tests/string_02.f90"
ast = true
asr = true
llvm = true

[[test]]
filename = "../integration_tests/string_03.f90"
ast = true
ast_f90 = true
asr = true
llvm = true

[[test]]
filename = "../integration_tests/string_04.f90"
asr = true
llvm = true

[[test]]
filename = "../integration_tests/string_10.f90"
asr = true
llvm = true

[[test]]
filename = "../integration_tests/string_11.f90"
asr = true
llvm = true

[[test]]
filename = "../integration_tests/string_13.f90"
asr = true
llvm = true

[[test]]
filename = "../integration_tests/string_14.f90"
asr = true

[[test]]
filename = "../integration_tests/string_17.f90"
asr = true

[[test]]
filename = "../integration_tests/string_19.f90"
asr = true

[[test]]
filename = "../integration_tests/string_12.f90"
asr = true

[[test]]
filename = "global_scope7.f90"
asr = true
llvm = true
pass = "global_stmts"

[[test]]
filename = "../integration_tests/parsing_01.f90"
ast = true

[[test]]
filename = "../integration_tests/parsing_02.f90"
ast = true

[[test]]
filename = "../integration_tests/nested_01.f90"
ast = true
asr = true
llvm = true

[[test]]
filename = "../integration_tests/nested_02.f90"
ast = true
asr = true
llvm = true

[[test]]
filename = "../integration_tests/expr_05.f90"
ast = true
cpp = true
ast_f90 = true
julia = true

[[test]]
filename = "../integration_tests/expr_06.f90"
asr = true
julia = true

[[test]]
filename = "../integration_tests/expr_07.f90"
asr = true
julia = true

[[test]]
filename = "../integration_tests/expr_08.f90"
wat = true

[[test]]
filename = "../integration_tests/expr_09.f90"
wat = true
julia = true

[[test]]
filename = "../integration_tests/expr_11.f90"
c = true
julia = true

[[test]]
filename = "../integration_tests/modules_11.f90"
ast = true
asr = true
llvm = true
julia = true

[[test]]
filename = "../integration_tests/modules_12.f90"
asr = true
julia = true

[[test]]
filename = "../integration_tests/modules_15b.f90"
asr = true

[[test]]
filename = "../integration_tests/goto_01.f90"
ast = true
ast_f90 = true
julia = true

[[test]]
filename = "../integration_tests/goto_02.f90"
ast = true
ast_f90 = true

[[test]]
filename = "../integration_tests/goto_03.f90"
ast = true
ast_f90 = true

[[test]]
filename = "../integration_tests/goto_04.f90"
asr = true
julia = true

[[test]]
filename = "if1.f90"
ast = true
ast_f90 = true

[[test]]
filename = "if2.f90"
ast = true
ast_f90 = true

[[test]]
filename = "where1.f90"
ast = true
ast_f90 = true

[[test]]
filename = "implicit1.f90"
ast = true
ast_f90 = true

[[test]]
filename = "../integration_tests/intent_01.f90"
ast = true
asr = true
llvm = true

[[test]]
filename = "../integration_tests/nested_03.f90"
asr = true
llvm = true

[[test]]
filename = "../integration_tests/nested_04.f90"
asr = true
llvm = true

[[test]]
filename = "../integration_tests/nested_05.f90"
asr = true
llvm = true

[[test]]
filename = "../integration_tests/nested_06.f90"
asr = true
llvm = true

[[test]]
filename = "../integration_tests/callback_01.f90"
asr = true
llvm = true

[[test]]
filename = "../integration_tests/callback_02.f90"
asr = true
llvm = true

[[test]]
filename = "../integration_tests/callback_03.f90"
llvm = true

[[test]]
filename = "../integration_tests/callback_04.f90"
llvm = true

[[test]]
filename = "../integration_tests/callback_05.f90"
llvm = true

[[test]]
filename = "../integration_tests/recursion_01.f90"
llvm = true

[[test]]
filename = "../integration_tests/recursion_02.f90"
asr = true
llvm = true

[[test]]
filename = "../integration_tests/recursion_03.f90"
asr = true
llvm = true

[[test]]
filename = "../integration_tests/return_01.f90"
llvm = true

[[test]]
filename = "../integration_tests/return_02.f90"
llvm = true

[[test]]
filename = "../integration_tests/return_03.f90"
llvm = true

[[test]]
filename = "../integration_tests/modules_13.f90"
llvm = true

[[test]]
filename = "coarrays_01.f90"
ast = true
ast_f90 = true

[[test]]
filename = "coarrays_02.f90"
ast = true
ast_f90 = true

[[test]]
filename = "../integration_tests/program_03.f90"
asr = true
llvm = true

[[test]]
filename = "../integration_tests/program_04.f90"
ast = true
ast_f90 = true

[[test]]
filename = "use_statement.f90"
ast = true

[[test]]
filename = "return1.f90"
ast = true

[[test]]
filename = "defop1.f90"
ast = true
ast_f90 = true

[[test]]
filename = "critical1.f90"
ast = true
ast_f90 = true

[[test]]
filename = "block_data1.f90"
ast = true
ast_f90 = true

[[test]]
filename = "block1.f90"
ast = true
ast_f90 = true

[[test]]
filename = "common1.f90"
ast = true
ast_f90 = true

[[test]]
filename = "data1.f90"
ast = true
ast_f90 = true

[[test]]
filename = "optional1.f90"
asr = true

[[test]]
filename = "attributes1.f90"
ast = true
ast_f90 = true

[[test]]
filename = "arrayelements1.f90"
ast_f90 = true

[[test]]
filename = "flush1.f90"
ast = true
ast_f90 = true

[[test]]
filename = "../integration_tests/class_01.f90"
asr = true
llvm = true

[[test]]
filename = "../integration_tests/class_02.f90"
asr = true
llvm = true

[[test]]
filename = "../integration_tests/class_03.f90"
asr = true
llvm = true

[[test]]
filename = "../integration_tests/class_04.f90"
asr = true
llvm = true

[[test]]
filename = "print1.f90"
ast = true
ast_f90 = true

[[test]]
filename = "print2.f90"
ast = true
ast_f90 = true

[[test]]
filename = "uppercase1.f90"
asr = true

[[test]]
filename = "fixed_form1.f"
ast = true
ast_f90 = true

[[test]]
filename = "fixed_form2.f"
ast = true

[[test]]
filename = "fixed_form3.f"
ast = true

[[test]]
filename = "fixed_form4.f"
ast = true

[[test]]
filename = "fixedform_doloop.f"
ast = true

[[test]]
filename = "fixedform_doloop2.f"
ast = true

[[test]]
filename = "fixedform_doloop3.f"
ast = true

[[test]]
filename = "fixedform_assign_minimal.f"
ast = true

[[test]]
filename = "fixedform_assignment.f"
ast = true

[[test]]
filename = "fixedform_nestedloop_implicit.f"
ast = true

[[test]]
filename = "fixedform_subroutine.f"
ast = true

[[test]]
filename = "fixedform_return2.f"
ast = true

[[test]]
filename = "fixedform_data.f"
ast = true

[[test]]
filename = "../integration_tests/format_03.f"
ast = true

[[test]]
filename = "comments1.f90"
ast = true

[[test]]
filename = "constant_kinds.f90"
asr = true

[[test]]
filename = "../integration_tests/const_kind_01.f90"
asr = true

[[test]]
filename = "../integration_tests/const_kind_02.f90"
asr = true

[[test]]
filename = "../integration_tests/generic_name_01.f90"
asr = true
llvm = true

[[test]]
filename = "../integration_tests/operator_overloading_01.f90"
asr = true
llvm = true

[[test]]
filename = "../integration_tests/operator_overloading_02.f90"
asr = true
llvm = true

[[test]]
filename = "../integration_tests/operator_overloading_03.f90"
asr = true
llvm = true

[[test]]
filename = "../integration_tests/operator_overloading_04.f90"
asr = true

[[test]]
filename = "team1.f90"
ast = true
ast_f90 = true

[[test]]
filename = "sync1.f90"
ast = true
ast_f90 = true

[[test]]
filename = "entry1.f90"
ast = true
ast_f90 = true

[[test]]
filename = "issue532.f90"
asr = true
llvm = true

[[test]]
filename = "../integration_tests/bits_01.f90"
asr = true

[[test]]
filename = "../integration_tests/bits_02.f90"
asr = true
llvm = true

[[test]]
filename = "../integration_tests/bits_03.f90"
asr = true

[[test]]
filename = "../integration_tests/bits_04.f90"
asr = true

[[test]]
filename = "../integration_tests/bits_05.f90"
asr = true

[[test]]
filename = "../integration_tests/boz_01.f90"
asr = true
llvm = true

[[test]]
filename = "substring.f90"
ast = true
ast_f90 = true

[[test]]
filename = "../integration_tests/forall_01.f90"
asr = true

[[test]]
filename = "../integration_tests/nullify_01.f90"
ast = true
asr = true
llvm = true

[[test]]
filename = "../integration_tests/nullify_02.f90"
ast = true
asr = true
llvm = true

[[test]]
filename = "../integration_tests/kwargs_02.f90"
asr = true

[[test]]
filename = "../integration_tests/flip_sign.f90"
asr = true
pass = "flip_sign"

[[test]]
filename = "../integration_tests/fma.f90"
asr = true
pass = "fma"

[[test]]
filename = "../integration_tests/loop_unroll_small.f90"
asr = true
pass = "loop_unroll"

[[test]]
filename = "../integration_tests/loop_unroll_large.f90"
asr = true
pass = "loop_unroll"

[[test]]
filename = "../integration_tests/div_to_mul.f90"
asr = true
pass = "div_to_mul"

[[test]]
filename = "../integration_tests/sign_from_value.f90"
asr = true
pass = "sign_from_value"

[[test]]
filename = "../integration_tests/functions_04.f90"
asr = true

[[test]]
filename = "../integration_tests/functions_05.f90"
asr = true
pass_with_llvm = true
pass = "inline_function_calls"

[[test]]
filename = "../integration_tests/functions_06.f90"
asr = true

[[test]]
filename = "../integration_tests/functions_07.f90"
asr = true
pass_with_llvm = true
pass = "inline_function_calls"

[[test]]
filename = "../integration_tests/functions_08.f90"
asr = true
pass_with_llvm = true
pass = "inline_function_calls"

[[test]]
filename = "../integration_tests/functions_09.f90"
asr = true

[[test]]
filename = "../integration_tests/functions_10.f90"
asr = true

[[test]]
filename = "../integration_tests/functions_12.f90"
asr = true

[[test]]
filename = "../integration_tests/arrays_elemental_15.f90"
asr = true

[[test]]
filename = "../integration_tests/bindc1.f90"
asr = true
llvm = true

[[test]]
filename = "../integration_tests/bindc2.f90"
asr = true

[[test]]
filename = "../integration_tests/bindc3.f90"
asr = true
llvm = true

[[test]]
filename = "../integration_tests/bindc4.f90"
asr = true

[[test]]
filename = "errors/c_f_pointer_01.f90"
asr = true

[[test]]
filename = "errors/c_f_pointer_02.f90"
asr = true

[[test]]
filename = "../integration_tests/rewind_inquire_flush.f90"
asr = true

[[test]]
filename = "implicit_typing1.f90"
asr_implicit_typing = true

[[test]]
filename = "implicit_typing2.f90"
asr_implicit_typing = true

[[test]]
filename = "allow_implicit_interface.f90"
asr_implicit_interface = true

[[test]]
filename = "implicit_interface2.f90"
asr_implicit_interface = true

[[test]]
filename = "implicit_interface5.f90"
asr_implicit_interface = true

[[test]]
filename = "implicit_interface3.f90"
asr_implicit_interface_and_typing = true

[[test]]
filename = "implicit_interface4.f90"
asr_implicit_interface_and_typing = true

[[test]]
filename = "allow_implicit_interface2.f90"
asr_implicit_interface_and_typing = true

[[test]]
filename = "../integration_tests/implicit_interface_04.f90"
asr_implicit_interface_and_typing_with_llvm = true

[[test]]
filename = "dimension_attr2.f90"
asr_implicit_typing = true

[[test]]
filename = "dimension_attr.f"
ast = true
asr = true

[[test]]
filename = "errors/fixed_form_1.f"
ast = true

[[test]]
filename = "errors/fixed_form_2.f"
ast = true

[[test]]
filename = "errors/fixed_form_3.f"
ast = true

[[test]]
filename = "errors/fixed_form_4.f"
ast = true

[[test]]
filename = "errors/fixed_form_5.f"
ast = true

[[test]]
filename = "errors/arithmetic_if1.f90"
asr = true

[[test]]
filename = "fixed_form_if_variations.f"
ast = true
asr = true

[[test]]
filename = "sole_intrinsic.f"
ast = true
asr = true

[[test]]
filename = "fixed_form_simple_continue.f"
ast = true
asr = true

[[test]]
filename = "loop_test1.f"
ast = true
asr = true

[[test]]
filename = "loop_test2.f"
ast = true
asr = true

[[test]]
filename = "loop_test3.f"
ast = true

[[test]]
filename = "loop_test4.f"
ast = true

[[test]]
filename = "loop_test5.f"
ast = true

[[test]]
filename = "continue_body_if_loop.f"
ast = true
asr = true

[[test]]
filename = "fixed_form/end_label.f"
ast = true

[[test]]
filename = "fixed_form/call1.f"
ast = true

[[test]]
filename = "fixed_form/assign1.f"
ast = true

[[test]]
filename = "fixed_form/block_data1.f"
ast = true

[[test]]
filename = "fixed_form/double_complex1.f"
ast = true

[[test]]
filename = "fixed_form/include1.f"
ast = true

[[test]]
filename = "fixed_form/real8_1.f"
ast = true

[[test]]
filename = "fixed_form/do1.f"
ast = true

[[test]]
filename = "fixed_form/do2.f"
ast = true

[[test]]
filename = "fixed_form/data1.f"
ast = true

[[test]]
filename = "fixed_form/else1.f"
ast = true

[[test]]
filename = "parameter1.f90"
ast = true
asr = true

[[test]]
filename = "variable1.f90"
asr_implicit_interface = true

[[test]]
filename = "fixed_form_implicit_check.f"
ast = true
asr = true
fixed_free_equal_asr = true

[[test]]
filename = "implicit_check.f90"
ast = true
asr = true
fixed_free_equal_asr = true

[[test]]
filename = "fixed_form_implicit1.f"
ast = true
asr = true

[[test]]
filename = "fixed_form_implicit2.f"
ast = true
asr = true

[[test]]
filename = "fixed_form_call1.f"
asr_implicit_interface = true

[[test]]
filename = "fixed_form_call2.f"
asr_implicit_interface = true

[[test]]
filename = "fixed_form_call3.f"
asr_implicit_interface = true

[[test]]
filename = "fixed_form_goto_select.f"
ast = true
asr = true

[[test]]
filename = "implicit2.f90"
asr = true

[[test]]
filename = "errors/implicit3.f90"
asr = true

[[test]]
filename = "implicit3.f90"
asr_implicit_typing = true

[[test]]
filename = "implicit4.f90"
asr_implicit_typing = true

[[test]]
filename = "implicit5.f90"
asr_implicit_typing = true

[[test]]
filename = "implicit6.f90"
asr_implicit_typing = true

[[test]]
filename = "implicit7.f90"
asr = true
asr_implicit_typing = true

[[test]]
filename = "implicit8.f90"
asr = true
asr_implicit_typing = true

[[test]]
filename = "implicit9.f90"
asr = true
asr_implicit_typing = true

[[test]]
filename = "implicit10.f90"
asr = true
asr_implicit_typing = true

[[test]]
filename = "implicit11.f90"
asr_implicit_typing = true

[[test]]
filename = "fixed_form/assign_to1.f"
ast = true

[[test]]
filename = "fixed_form/assign_to2.f"
ast = true

[[test]]
filename = "fixed_form/assign_to3.f"
ast = true

[[test]]
filename = "../integration_tests/assign_to1.f90"
ast = true
asr_implicit_typing = true

[[test]]
filename = "../integration_tests/assign_to2.f90"
ast = true
asr_implicit_typing = true

[[test]]
filename = "../integration_tests/conv_complex2real.f90"
asr = true

[[test]]
filename = "implicit12.f90"
asr = true
asr_implicit_typing = true

[[test]]
filename = "../integration_tests/statement1.f90"
asr = true

[[test]]
filename = "no_prescan_include1.f90"
ast = true
ast_no_prescan = true

[[test]]
filename = "no_prescan_include2.f90"
ast = true
ast_no_prescan = true

[[test]]
filename = "../integration_tests/implied_do_loops1.f90"
asr = true

[[test]]
filename = "../integration_tests/implied_do_loops2.f90"
asr = true

[[test]]
filename = "../integration_tests/implied_do_loops3.f90"
asr = true

[[test]]
filename = "array10.f90"
asr = true

[[test]]
<<<<<<< HEAD
filename = "data2.f90"
asr = true
=======
filename = "redeclaration1.f90"
asr_implicit_typing = true
>>>>>>> 5455dc8a
<|MERGE_RESOLUTION|>--- conflicted
+++ resolved
@@ -2636,10 +2636,8 @@
 asr = true
 
 [[test]]
-<<<<<<< HEAD
 filename = "data2.f90"
 asr = true
-=======
+
 filename = "redeclaration1.f90"
-asr_implicit_typing = true
->>>>>>> 5455dc8a
+asr_implicit_typing = true