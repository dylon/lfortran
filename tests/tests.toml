--- conflicted
+++ resolved
@@ -98,11 +98,11 @@
 ast = true
 
 [[test]]
-<<<<<<< HEAD
 filename = "../integration_tests/template_matrix.f90"
-=======
+asr = true
+
+[[test]]
 filename = "../integration_tests/template_vector.f90"
->>>>>>> c5c5d63c
 asr = true
 
 [[test]]
