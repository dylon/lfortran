# Possible tests:
# tokens ... run the Lexer and output tokens, compare against reference version
# ast ... run the Parser and output AST, compare against reference version
# asr ... run the Semantics and output ASR, compare against reference version
# bin ... run the CodeGen and output bin, compare against reference bin

[[test]]
filename = "subroutine1.f90"
tokens = true
ast_indent = true
asr_indent = true
ast = true
julia = true

[[test]]
filename = "../integration_tests/template_add_01.f90"
asr = true

[[test]]
filename = "../integration_tests/template_add_01b.f90"
asr = true

[[test]]
filename = "../integration_tests/template_add_01c.f90"
asr = true

[[test]]
filename = "../integration_tests/template_add_02.f90"
asr = true

[[test]]
filename = "../integration_tests/template_add_03.f90"
asr = true

[[test]]
filename = "../integration_tests/template_add_04.f90"
asr = true

[[test]]
filename = "../integration_tests/template_nested.f90"
ast = true
asr = true

[[test]]
filename = "../integration_tests/template_travel_01.f90"
ast = true
asr = true

[[test]]
filename = "../integration_tests/template_travel_01b.f90"
asr = true

[[test]]
filename = "../integration_tests/template_travel_02.f90"
asr = true

[[test]]
filename = "../integration_tests/template_triple.f90"
asr = true

[[test]]
filename = "../integration_tests/template_array_01.f90"
asr = true

[[test]]
filename = "../integration_tests/template_array_02.f90"
asr = true

[[test]]
filename = "../integration_tests/template_array_03.f90"
asr = true

[[test]]
filename = "../integration_tests/template_array_04.f90"
asr = true

[[test]]
filename = "../integration_tests/template_array_04b.f90"
asr = true

[[test]]
filename = "../integration_tests/template_array_05.f90"
asr = true

[[test]]
filename = "../integration_tests/template_02.f90"
asr = true
ast = true

[[test]]
filename = "../integration_tests/template_03.f90"
asr = true

[[test]]
filename = "../integration_tests/template_03b.f90"
ast = true
asr = true

[[test]]
filename = "../integration_tests/template_04.f90"
asr = true

[[test]]
filename = "../integration_tests/template_05.f90"
asr = true

[[test]]
filename = "../integration_tests/template_struct_01.f90"
asr = true
ast = true

[[test]]
filename = "../integration_tests/template_matrix_01.f90"
asr = true

[[test]]
filename = "../integration_tests/template_vector.f90"
asr = true

[[test]]
filename = "../integration_tests/template_simple_01.f90"
asr = true

[[test]]
filename = "../integration_tests/template_simple_02.f90"
asr = true

[[test]]
filename = "../integration_tests/template_simple_03.f90"
asr = true

[[test]]
filename = "../integration_tests/template_sort_01.f90"
asr = true

[[test]]
filename = "../integration_tests/template_sort_02.f90"
asr = true

[[test]]
filename = "../integration_tests/template_lapack_01.f90"
asr = true

[[test]]
filename = "../integration_tests/template_interface_01.f90"
asr = true

[[test]]
filename = "../integration_tests/test_backspace_01.f90"
asr = true

[[test]]
filename = "subroutine2.f90"
ast = true

[[test]]
filename = "subroutine3.f90"
ast = true
asr = true
llvm = true
obj = true
julia = true

[[test]]
filename = "subroutine3b.f90"
ast = true
asr = true
julia = true

[[test]]
filename = "do1.f90"
interactive = true
ast = true

[[test]]
filename = "do2.f90"
ast = true

[[test]]
filename = "do3.f90"
ast = true

[[test]]
filename = "do4.f90"
ast = true

[[test]]
filename = "do5.f90"
ast = true

[[test]]
filename = "do6.f90"
ast = true

[[test]]
filename = "do7.f90"
llvm = true

[[test]]
filename = "subroutine4.f90"
ast = true
ast_f90 = true
ast_openmp = true
asr = true
cpp = true
julia = true

[[test]]
filename = "do_concurrent_reduce.f90"
ast = true
ast_f90 = true
ast_openmp = true
cpp = true

[[test]]
filename = "do_concurrent_reduce2.f90"
ast = true
ast_f90 = true

[[test]]
filename = "do_concurrent_reduce3.f90"
ast = true
ast_f90 = true

[[test]]
filename = "subroutine5.f90"
ast = true
asr = true
cpp = true
julia = true

[[test]]
filename = "subroutine6.f90"
ast = true
ast_openmp = true
cpp = true
julia = true

[[test]]
filename = "subroutine7.f90"
ast = true
asr = true
julia = true

[[test]]
filename = "errors/array_size_01.f90"
asr = true

[[test]]
filename = "errors/array_size_02.f90"
asr = true

[[test]]
filename = "errors/array_size_03.f90"
asr = true

[[test]]
filename = "errors/array_size_04.f90"
asr = true

[[test]]
filename = "errors/array_size_05.f90"
asr = true

[[test]]
filename = "errors/matrix_transpose_01.f90"
asr = true

[[test]]
filename = "errors/matrix_matmul_01.f90"
asr = true

[[test]]
filename = "errors/matrix_matmul_02.f90"
asr = true

[[test]]
filename = "errors/matrix_matmul_03.f90"
asr = true

[[test]]
filename = "errors/matrix_matmul_04.f90"
asr = true

[[test]]
filename = "errors/matrix_matmul_05.f90"
asr = true

[[test]]
filename = "errors/matrix_matmul_06.f90"
asr = true

[[test]]
filename = "errors/array_transfer_01.f90"
asr = true

[[test]]
filename = "errors/esub1.f90"
tokens = true
ast = true

[[test]]
filename = "errors/esub2.f90"
tokens = true
ast = true

[[test]]
filename = "errors/subroutine5.f90"
asr = true

[[test]]
filename = "errors/dim_assgn_test.f90"
asr = true

[[test]]
filename = "errors/redeclaration1.f90"
asr = true

[[test]]
filename = "errors/type_mismatch1.f90"
asr = true

[[test]]
filename = "errors/type_mismatch2.f90"
asr = true

[[test]]
filename = "errors/cpp1.f90"
asr_preprocess = true

[[test]]
filename = "errors/cpp2.f90"
asr_preprocess = true

[[test]]
filename = "errors/cpp3.f90"
asr_preprocess = true

[[test]]
filename = "errors/cpp4.f90"
asr_preprocess = true

[[test]]
filename = "errors/cpp5.f90"
asr_preprocess = true

[[test]]
filename = "errors/cpp6.f90"
asr_preprocess = true

[[test]]
filename = "errors/cpp7.f90"
asr_preprocess = true

[[test]]
filename = "errors/cpp8.f90"
asr_preprocess = true

[[test]]
filename = "errors/template_error_01a.f90"
asr = true

[[test]]
filename = "errors/template_error_01b.f90"
asr = true

[[test]]
filename = "errors/template_error_02.f90"
asr = true

[[test]]
filename = "errors/template_error_03.f90"
asr = true

[[test]]
filename = "errors/template_error_04.f90"
asr = true

[[test]]
filename = "errors/template_error_05.f90"
asr = true

[[test]]
filename = "errors/template_error_06.f90"
asr = true

[[test]]
filename = "errors/template_error_07a.f90"
asr = true

[[test]]
filename = "errors/template_error_07b.f90"
asr = true

[[test]]
filename = "errors/template_error_07c.f90"
asr = true

[[test]]
filename = "errors/template_error_08.f90"
asr = true

[[test]]
filename = "errors/template_error_07.f90"
asr = true

[[test]]
<<<<<<< HEAD
filename = "errors/maskl_incorrect_bit_size.f90"
asr = true

[[test]]
filename = "errors/maskr_incorrect_bit_size.f90"
asr = true

[[test]]
filename = "errors/maskl_negative.f90"
asr = true

[[test]]
filename = "errors/maskr_negative.f90"
=======
filename = "errors/nint_overflow.f90"
>>>>>>> 2a47107e
asr = true

[[test]]
filename = "warnings/dim_assgn_test.f90"
asr = true

[[test]]
filename = "warnings/character_01.f90"
asr = true

[[test]]
filename = "warnings/preprocess_01.f90"
asr = true

[[test]]
filename = "preprocessor1.f90"
asr_preprocess = true

[[test]]
filename = "preprocessor2.f90"
asr_preprocess = true

[[test]]
filename = "preprocessor3.f90"
asr_preprocess = true

[[test]]
filename = "preprocessor4.f90"
asr_preprocess = true

[[test]]
filename = "preprocessor5.f90"
asr_preprocess = true

[[test]]
filename = "preprocessor6.f90"
asr_preprocess = true

[[test]]
filename = "preprocessor7.f90"
asr_preprocess = true

[[test]]
filename = "preprocessor8.f90"
asr_preprocess = true

[[test]]
filename = "preprocessor9.f90"
asr_preprocess = true

[[test]]
filename = "preprocessor10.f90"
asr_preprocess = true

[[test]]
filename = "preprocessor11.f90"
asr_preprocess = true

[[test]]
filename = "preprocessor12.f90"
asr_preprocess = true

[[test]]
filename = "preprocessor13.f90"
asr_preprocess = true

[[test]]
filename = "preprocessor14.f90"
asr_preprocess = true

[[test]]
filename = "preprocessor15.f90"
asr_preprocess = true

[[test]]
filename = "preprocessor16.f90"
asr_preprocess = true

[[test]]
filename = "preprocessor17.F90"
cpp_infer = true
asr = true

[[test]]
filename = "expr1.f90"
interactive = true
ast = true
asr = true
llvm = true
pass = "global_stmts"

[[test]]
filename = "expr2.f90"
interactive = true
ast = true
asr = true
llvm = true
obj = true
pass = "global_stmts"

[[test]]
filename = "expr3.f90"
interactive = true
ast = true
asr = true
pass = "global_stmts"
llvm = true

[[test]]
filename = "expr4.f90"
interactive = true
ast = true
asr = true
pass = "global_stmts"
llvm = true

[[test]]
filename = "expr5.f90"
ast = true
asr = true
llvm = true
obj = true
fortran = true

[[test]]
filename = "expr6.f90"
interactive = true
asr = true
pass = "global_stmts"
llvm = true

[[test]]
filename = "expr7.f90"
interactive = true
tokens = true
ast = true
ast_f90 = true

[[test]]
filename = "expr8.f90"
tokens = true
interactive = true
ast = true
ast_f90 = true

[[test]]
filename = "expr9.f90"
interactive = true
ast = true
ast_f90 = true

[[test]]
filename = "wasm1.f90"
wat = true

[[test]]
filename = "wasm_i64.f90"
wat = true

[[test]]
filename = "wasm_unary_minus.f90"
wat = true

[[test]]
filename = "../integration_tests/types_16.f90"
wat = true

[[test]]
filename = "wasm_main_program.f90"
wat = true

[[test]]
filename = "wasm_bind_js.f90"
wat = true

[[test]]
filename = "../integration_tests/cpu_time_02_wasm.f90"
wat = true

[[test]]
filename = "../integration_tests/if_05.f90"
wat = true
julia = true

[[test]]
filename = "../integration_tests/abs_01.f90"
wat = true

[[test]]
filename = "../integration_tests/abs_03.f90"
wat = true

[[test]]
filename = "stop.f90"
asr = true
llvm = true

[[test]]
filename = "stop1.f90"
ast = true
ast_f90 = true

[[test]]
filename = "../integration_tests/stop_03.f90"
run = true

[[test]]
filename = "../integration_tests/error_stop_04.f90"
run = true

[[test]]
filename = "../integration_tests/submodule_01.f90"
ast = true

[[test]]
filename = "../integration_tests/submodule_02.f90"
asr = true

[[test]]
filename = "../integration_tests/sum_02.f90"
llvm = true

[[test]]
filename = "program1.f90"
ast = true
asr = true
llvm = true
obj = true
cpp = true
x86 = true

[[test]]
filename = "program2.f90"
ast = true

[[test]]
filename = "program3.f90"
ast = true
asr = true
cpp = true
c = true

[[test]]
filename = "program4.f90"
ast = true
asr = true
cpp = true
c = true

[[test]]
filename = "../integration_tests/program_01.f90"
ast = true
ast_f90 = true

[[test]]
filename = "../integration_tests/program_cmake_01.f90"
ast = true
asr = true
llvm = true
obj = true
x86 = true

[[test]]
filename = "../integration_tests/print_01.f90"
llvm = true

[[test]]
filename = "../integration_tests/variables_03.f90"
llvm = true

[[test]]
filename = "../integration_tests/while_01.f90"
llvm = true

[[test]]
filename = "../integration_tests/while_02.f90"
llvm = true

[[test]]
filename = "../integration_tests/program_cmake_02.f90"
ast = true

[[test]]
filename = "../integration_tests/doconcurrentloop_02.f90"
ast = true
ast_f90 = true

[[test]]
filename = "../integration_tests/cond_02.f90"
asr = true
pass = "dead_code_removal"

[[test]]
filename = "../integration_tests/expr_13.f90"
asr = true
pass = "flip_sign"
cumulative = true

[[test]]
filename = "../integration_tests/doloop_01.f90"
asr = true
llvm = true
pass = "do_loops"
wat = true
julia = true

[[test]]
filename = "../integration_tests/doloop_02.f90"
asr = true
llvm = true
wat = true
julia = true

[[test]]
filename = "../integration_tests/doloop_03.f90"
asr = true
llvm = true
wat = true
julia = true

[[test]]
filename = "../integration_tests/doloop_04.f90"
ast = true
ast_f90 = true
asr = true
llvm = true
pass = "do_loops"

[[test]]
filename = "../integration_tests/doloop_05.f90"
ast_f90 = true
julia = true

[[test]]
filename = "../integration_tests/doloop_08.f90"
c = true
cpp = true
julia = true

[[test]]
filename = "../integration_tests/subroutines_01.f90"
asr = true
llvm = true
julia = true

[[test]]
filename = "../integration_tests/subroutines_02.f90"
asr = true
llvm = true
julia = true

[[test]]
filename = "../integration_tests/subroutines_03.f90"
ast = true
julia = true

[[test]]
filename = "../integration_tests/subroutines_04.f90"
ast = true
asr = true
llvm = true
julia = true

[[test]]
filename = "../integration_tests/subroutines_05.f90"
asr = true

[[test]]
filename = "../integration_tests/subroutines_06.f90"
asr = true

[[test]]
filename = "../integration_tests/subroutines_07.f90"
asr = true

[[test]]
filename = "../integration_tests/subroutines_09.f90"
asr = true

[[test]]
filename = "../integration_tests/subroutines_10.f90"
ast = true
ast_f90 = true

[[test]]
filename = "../integration_tests/data_01.f90"
ast = true

[[test]]
filename = "../integration_tests/data_02.f90"
ast = true

[[test]]
filename = "scopes1.f90"
asr = true

[[test]]
filename = "global_scope1.f90"
interactive = true
ast = true
asr = true
llvm = true
pass = "global_stmts"

[[test]]
filename = "global_scope2.f90"
interactive = true
ast = true
asr = true
llvm = true
pass = "global_stmts"

[[test]]
filename = "global_scope3.f90"
interactive = true
ast = true
asr = true
llvm = true
pass = "global_stmts"

[[test]]
filename = "global_scope4.f90"
interactive = true
asr = true
llvm = true
pass = "global_stmts"

[[test]]
filename = "global_scope5.f90"
interactive = true
asr = true
llvm = true
pass = "global_stmts"

[[test]]
filename = "global_scope6.f90"
interactive = true
asr = true
llvm = true
pass = "global_stmts"

[[test]]
filename = "global_scope7.f90"
interactive = true
asr = true
llvm = true
pass = "global_stmts"

[[test]]
filename = "global_scope8.f90"
interactive = true
asr = true
llvm = true
pass = "global_stmts"

[[test]]
filename = "global_scope9.f90"
interactive = true
asr = true
llvm = true
pass = "global_stmts"

[[test]]
filename = "kokkos_program1.f90"
cpp = true

[[test]]
filename = "kokkos_program2.f90"
asr = true
cpp = true

[[test]]
filename = "array1.f90"
ast = true
asr = true
cpp = true
julia = true

[[test]]
filename = "array2.f90"
ast = true
asr = true
llvm = true
cpp = true
julia = true

[[test]]
filename = "array3.f90"
tokens = true
ast = true
asr = true
cpp = true
julia = true

[[test]]
filename = "array4.f90"
ast = true

[[test]]
filename = "array5.f90"
ast = true

[[test]]
filename = "array6.f90"
ast = true
ast_f90 = true

[[test]]
filename = "array7.f90"
ast = true
ast_f90 = true

[[test]]
filename = "array8.f90"
ast = true
ast_f90 = true

[[test]]
filename = "array9.f90"
ast = true
ast_f90 = true

[[test]]
filename = "../integration_tests/arrays_23.f90"
asr = true

[[test]]
filename = "array12.f90"
asr = true

[[test]]
filename = "array13.f90"
pass = "init_expr"

[[test]]
filename = "array14.f90"
run = true

[[test]]
filename = "array15.f90"
pass = "array_op"

[[test]]
filename = "../integration_tests/arrays_01.f90"
cpp = true
asr = true
llvm = true
julia = true

[[test]]
filename = "../integration_tests/arrays_05.f90"
asr = true
julia = true

[[test]]
filename = "../integration_tests/arrays_01_size.f90"
asr = true
llvm = true
julia = true

[[test]]
filename = "../integration_tests/arrays_02_size.f90"
asr = true
julia = true

[[test]]
filename = "../integration_tests/matrix_01_transpose.f90"
asr = true

[[test]]
filename = "../integration_tests/matrix_02_matmul.f90"
asr = true

[[test]]
filename = "../integration_tests/array_01_pack.f90"
asr = true

[[test]]
filename = "../integration_tests/array_01_transfer.f90"
asr = true

[[test]]
filename = "../integration_tests/array_02_pack.f90"
asr = true

[[test]]
filename = "../integration_tests/array_02_transfer.f90"
asr = true

[[test]]
filename = "../integration_tests/array_03_transfer.f90"
asr = true

[[test]]
filename = "../integration_tests/arrays_01_real.f90"
asr = true
llvm = true

[[test]]
filename = "../integration_tests/arrays_01_complex.f90"
asr = true
llvm = true

[[test]]
filename = "../integration_tests/arrays_01_logical.f90"
asr = true
llvm = true

[[test]]
filename = "../integration_tests/array_bound_1.f90"
asr = true
llvm = true

[[test]]
filename = "../integration_tests/arrays_op_1.f90"
asr = true
llvm = true

[[test]]
filename = "../integration_tests/arrays_op_2.f90"
asr = true
llvm = true

[[test]]
filename = "../integration_tests/arrays_op_4.f90"
asr = true
llvm = true

[[test]]
filename = "../integration_tests/arrays_op_5.f90"
asr = true
llvm = true

[[test]]
filename = "../integration_tests/arrays_op_6.f90"
asr = true

[[test]]
filename = "../integration_tests/arrays_op_7.f90"
asr = true
llvm = true

[[test]]
filename = "../integration_tests/arrays_op_10.f90"
asr = true
pass = "array_op"

[[test]]
filename = "../integration_tests/arrays_reshape_14.f90"
asr = true

[[test]]
filename = "../integration_tests/arrays_02.f90"
ast = true
ast_f90 = true

[[test]]
filename = "../integration_tests/arrays_03_func.f90"
asr = true
llvm = true
cpp = true
julia = true

[[test]]
filename = "../integration_tests/arrays_04_func.f90"
asr = true
llvm = true
cpp = true
julia = true

[[test]]
filename = "../integration_tests/arrays_06.f90"
asr = true
llvm = true

[[test]]
filename = "../integration_tests/arrays_08_func.f90"
asr = true
llvm = true
julia = true

[[test]]
filename = "../integration_tests/arrays_09.f90"
ast = true
ast_f90 = true

[[test]]
filename = "../integration_tests/arrays_10.f90"
asr = true

[[test]]
filename = "../integration_tests/arrays_13.f90"
llvm = true

[[test]]
filename = "../integration_tests/arrays_20.f90"
asr = true

# TODO: Implement maxloc
# [[test]]
# filename = "../integration_tests/arrays_21.f90"
# asr = true

[[test]]
filename = "../integration_tests/arrays_25.f90"
llvm = true

[[test]]
filename = "../integration_tests/types_01.f90"
asr = true
llvm = true
cpp = true
wat = true

[[test]]
filename = "../integration_tests/types_02.f90"
asr = true
llvm = true
cpp = true
wat = true

[[test]]
filename = "../integration_tests/types_03.f90"
asr = true
llvm = true
cpp = true
wat = true

[[test]]
filename = "../integration_tests/types_04.f90"
asr = true
llvm = true
cpp = true
wat = true

[[test]]
filename = "../integration_tests/types_05.f90"
asr = true
llvm = true
cpp = true
wat = true

[[test]]
filename = "../integration_tests/types_06.f90"
asr = true
llvm = true
cpp = true

[[test]]
filename = "../integration_tests/types_07.f90"
ast = true

[[test]]
filename = "../integration_tests/types_08.f90"
ast = true

[[test]]
filename = "../integration_tests/types_09.f90"
ast = true

[[test]]
filename = "../integration_tests/types_10.f90"
ast = true

[[test]]
filename = "../integration_tests/types_11.f90"
ast = true

[[test]]
filename = "../integration_tests/types_12.f90"
ast = true
ast_f90 = true

[[test]]
filename = "../integration_tests/types_15.f90"
wat = true

[[test]]
filename = "boz1.f90"
tokens = true

[[test]]
filename = "derived_type1.f90"
asr = true

[[test]]
filename = "derived_types_02.f90"
ast = true
ast_f90 = true

[[test]]
filename = "derived_types_03.f90"
ast = true
ast_f90 = true

[[test]]
filename = "../integration_tests/derived_types_04.f90"
asr = true

[[test]]
filename = "../integration_tests/derived_types_05.f90"
asr = true

[[test]]
filename = "../integration_tests/derived_types_01.f90"
ast = true
ast_f90 = true
asr = true
llvm = true

[[test]]
filename = "../integration_tests/derived_types_02.f90"
ast = true

[[test]]
filename = "../integration_tests/derived_types_03.f90"
ast = true
asr = true
ast_f90 = true

[[test]]
filename = "../integration_tests/derived_types_06.f90"
asr = true

[[test]]
filename = "../integration_tests/derived_types_07.f90"
asr = true

[[test]]
filename = "../integration_tests/derived_types_08.f90"
asr = true

[[test]]
filename = "../integration_tests/derived_types_11.f90"
asr = true

[[test]]
filename = "../integration_tests/derived_types_17.f90"
asr = true

[[test]]
filename = "derived_types_04.f90"
asr = true

[[test]]
filename = "derived_types_06.f90"
asr = true
extrafiles = "derived_types_04.f90, derived_types_05.f90"

[[test]]
filename = "../integration_tests/derived_types_14.f90"
asr = true
extrafiles = "../integration_tests/derived_types_14_module.f90"

[[test]]
filename = "../integration_tests/derived_types_19.f90"
asr = true
extrafiles = "../integration_tests/derived_types_19_module.f90"

[[test]]
filename = "derived_types_07.f90"
asr = true

[[test]]
filename = "derived_types_09.f90"
ast = true

[[test]]
filename = "modules1.f90"
asr = true
extrafiles = "modules1_module1.f90, modules1_module2.f90"

[[test]]
filename = "modules2.f90"
asr = true
extrafiles = "modules2_module_a.f90, modules2_module_b_base.f90, modules2_module_b.f90"

[[test]]
filename = "modules3.f90"
asr = true
extrafiles = "modules2_module_a.f90, modules2_module_b_base.f90, modules2_module_b.f90, modules2.f90"

[[test]]
filename = "modules4.f90"
asr = true
extrafiles = "modules2_module_a.f90, modules2_module_b_base.f90, modules2_module_b.f90, modules2.f90, modules3.f90, modules4_module.f90"

[[test]]
filename = "../integration_tests/select_type_04.f90"
asr = true
extrafiles = "../integration_tests/select_type_03_module.f90, ../integration_tests/select_type_03.f90"

[[test]]
filename = "fn2.f90"
asr = true
cpp = true

[[test]]
filename = "fn3.f90"
ast = true

[[test]]
filename = "fn4.f90"
ast = true
ast_f90 = true

[[test]]
filename = "fn5.f90"
asr = true

[[test]]
filename = "fn6.f90"
asr = true

[[test]]
filename = "forall1.f90"
ast = true
ast_f90 = true

[[test]]
filename = "subroutine8.f90"
ast = true

[[test]]
filename = "empty.f90"
ast = true
asr = true
llvm = true
obj = true
wat = true

[[test]]
filename = "../integration_tests/line_continuation_01.f90"
ast = true

[[test]]
filename = "../integration_tests/line_continuation_03.f90"
ast = true

[[test]]
filename = "modules_02.f90"
ast = true

[[test]]
filename = "interface1.f90"
ast = true

[[test]]
filename = "interface2.f90"
ast = true
ast_f90 = true

[[test]]
filename = "interface3.f90"
ast = true

[[test]]
filename = "interface4.f90"
ast = true

[[test]]
filename = "../integration_tests/modules_01.f90"
ast = true
asr = true
llvm = true

[[test]]
filename = "../integration_tests/modules_02.f90"
ast = true
asr = true

[[test]]
filename = "../integration_tests/modules_03.f90"
ast = true

[[test]]
filename = "../integration_tests/modules_04.f90"
ast = true
ast_f90 = true

[[test]]
filename = "../integration_tests/modules_05.f90"
ast = true

[[test]]
filename = "../integration_tests/modules_06.f90"
asr = true
llvm = true

[[test]]
filename = "../integration_tests/allocate_01.f90"
asr = true

[[test]]
filename = "../integration_tests/allocate_02.f90"
asr = true

[[test]]
filename = "../integration_tests/allocate_03.f90"
asr = true
llvm = true

[[test]]
filename = "../integration_tests/allocate_04.f90"
asr = true

[[test]]
filename = "../integration_tests/allocate_05.f90"
asr = true

[[test]]
filename = "allocate1.f90"
ast = true
ast_f90 = true


[[test]]
filename = "../integration_tests/block_01.f90"
asr = true

[[test]]
filename = "../integration_tests/block_02.f90"
ast = true
ast_f90 = true
julia = true

[[test]]
filename = "../integration_tests/block_03.f90"
asr = true
julia = true

[[test]]
filename = "../integration_tests/associate_01.f90"
ast = true
ast_f90 = true

[[test]]
filename = "../integration_tests/associate_02.f90"
asr = true
llvm = true

[[test]]
filename = "../integration_tests/associate_03.f90"
asr = true
llvm = true

[[test]]
filename = "../integration_tests/associate_04.f90"
asr = true
llvm = true

[[test]]
filename = "../integration_tests/associate_05.f90"
asr = true

[[test]]
filename = "../integration_tests/associate_07.f90"
asr = true

[[test]]
filename = "../integration_tests/associate_08.f90"
asr = true

[[test]]
filename = "write1.f90"
ast = true
ast_f90 = true

[[test]]
filename = "write2.f90"
asr = true

[[test]]
filename = "write3.f90"
llvm = true

[[test]]
filename = "write4.f90"
run = true

[[test]]
filename = "write5.f90"
run = true

[[test]]
filename = "write6.f90"
run = true

[[test]]
filename = "read1.f90"
ast = true
ast_f90 = true

[[test]]
filename = "open1.f90"
ast = true
ast_f90 = true

[[test]]
filename = "close1.f90"
ast = true
ast_f90 = true

[[test]]
filename = "nullify1.f90"
ast = true
ast_f90 = true

[[test]]
filename = "builtin1.f90"
ast = true
ast_f90 = true

[[test]]
filename = "../integration_tests/interface_01.f90"
ast = true
asr = true
ast_f90 = true

[[test]]
filename = "../integration_tests/interface_02.f90"
ast = true

[[test]]
filename = "../integration_tests/interface_03.f90"
ast = true

[[test]]
filename = "../integration_tests/interface_04.f90"
asr = true

[[test]]
filename = "../integration_tests/interface_05.f90"
asr = true

[[test]]
filename = "../integration_tests/interface_08.f90"
asr = true

[[test]]
filename = "../integration_tests/interface_10.f90"
asr = true

[[test]]
filename = "../integration_tests/if_04.f90"
ast = true
wat = true

[[test]]
filename = "../integration_tests/case_01.f90"
ast = true
ast_f90 = true
asr = true
llvm = true
julia = true
c = true
cpp = true

[[test]]
filename = "../integration_tests/case_02.f90"
ast = true
ast_f90 = true
asr = true
llvm = true
julia = true
c = true
cpp = true

[[test]]
filename = "../integration_tests/case_03.f90"
ast = true
ast_f90 = true
asr = true
llvm = true
julia = true
c = true
cpp = true

[[test]]
filename = "../integration_tests/case_04.f90"
ast = true
ast_f90 = true

[[test]]
filename = "../integration_tests/case_05.f90"
ast = true
ast_f90 = true
asr = true
julia = true
c = true
cpp = true

[[test]]
filename = "../integration_tests/case_06.f90"
asr = true
pass = "dead_code_removal"
julia = true
c = true
cpp = true

[[test]]
filename = "../integration_tests/case_07.f90"
pass = "select_case"

[[test]]
filename = "../integration_tests/include_01.f90"
ast = true

[[test]]
filename = "../integration_tests/program_02.f90"
ast = true

[[test]]
filename = "../integration_tests/where_01.f90"
ast = true
asr = true
pass = "where"

[[test]]
filename = "../integration_tests/forallloop_01.f90"
ast = true

[[test]]
filename = "../integration_tests/parameter_01.f90"
ast = true
ast_f90 = true

[[test]]
filename = "../integration_tests/parameter_02.f90"
ast = true
ast_f90 = true

[[test]]
filename = "../integration_tests/parameter_03.f90"
asr = true

[[test]]
filename = "../integration_tests/parameter_04.f90"
asr = true

# IntegerToReal
[[test]]
filename = "../integration_tests/parameter_05.f90"
asr = true

[[test]]
filename = "do_concurrent1.f90"
ast = true

[[test]]
filename = "do_concurrent2.f90"
ast = true
ast_f90 = true

[[test]]
filename = "../integration_tests/doconcurrentloop_01.f90"
ast_f90 = true

[[test]]
filename = "subroutine9.f90"
ast = true
ast_f90 = true

[[test]]
filename = "../integration_tests/types_13.f90"
ast = true
ast_f90 = true

[[test]]
filename = "../integration_tests/types_14.f90"
asr = true

[[test]]
filename = "../integration_tests/namelist_01.f90"
ast = true
ast_f90 = true

[[test]]
filename = "select_type1.f90"
ast = true
ast_f90 = true

[[test]]
filename = "../integration_tests/select_type_03.f90"
asr = true
extrafiles = "../integration_tests/select_type_03_module.f90"

[[test]]
filename = "selectrank1.f90"
ast = true
ast_f90 = true

[[test]]
filename = "../integration_tests/select_type_01.f90"
asr = true

[[test]]
filename = "../integration_tests/select_type_02.f90"
asr = true

[[test]]
filename = "../integration_tests/format_01.f90"
ast = true
ast_f90 = true

[[test]]
filename = "../integration_tests/format_02.f90"
ast = true
ast_f90 = true

[[test]]
filename = "format1.f90"
run = true

[[test]]
filename = "format3.f90"
run = true

[[test]]
filename = "../integration_tests/format_11.f90"
run = true

[[test]]
filename = "../integration_tests/format_12.f90"
run = true

[[test]]
filename = "interop/mod1-14.mod"
mod_to_asr = true

[[test]]
filename = "fmt1.f90"
interactive = true
ast = true
ast_f90 = true

[[test]]
filename = "assign.f90"
ast = true
ast_f90 = true

[[test]]
filename = "associate1.f90"
interactive = true
ast = true
ast_f90 = true

[[test]]
filename = "fn_call1.f90"
interactive = true
ast = true
ast_f90 = true

[[test]]
filename = "Subroutine_Call1.f90"
ast = true
ast_f90 = true

[[test]]
filename = "../integration_tests/reserved_01.f90"
ast_f90 = true

[[test]]
filename = "../integration_tests/reserved_02.f90"
ast_f90 = true

[[test]]
filename = "../integration_tests/complex_01.f90"
ast = true
ast_f90 = true

[[test]]
filename = "../integration_tests/complex_02.f90"
ast = true
asr = true

[[test]]
filename = "../integration_tests/complex_07.f90"
asr = true

[[test]]
filename = "../integration_tests/complex_09.f90"
asr = true

[[test]]
filename = "errors/complex_01.f90"
asr = true

[[test]]
filename = "../integration_tests/complex_sub_test.f90"
asr = true
llvm = true

[[test]]
filename = "../integration_tests/complex_mul_test.f90"
asr = true
llvm = true

[[test]]
filename = "../integration_tests/complex_div_test.f90"
asr = true
llvm = true

[[test]]
filename = "../integration_tests/complex_pow_test.f90"
asr = true
llvm = true

[[test]]
filename = "complex1.f90"
asr = true
llvm = true

[[test]]
filename = "complex2.f90"
asr = true
llvm = true

[[test]]
filename = "complex3.f90"
ast = true

[[test]]
filename = "../integration_tests/logical1.f90"
asr = true
llvm = true
wat = true

[[test]]
filename = "../integration_tests/logical2.f90"
asr = true
llvm = true
wat = true

[[test]]
filename = "../integration_tests/logical3.f90"
asr = true
llvm = true
wat = true

[[test]]
filename = "../integration_tests/logical4.f90"
asr = true
llvm = true
wat = true

[[test]]
filename = "../integration_tests/real_dp_01.f90"
asr = true
llvm = true

[[test]]
filename = "../integration_tests/real_dp_param.f90"
asr = true
llvm = true

[[test]]
filename = "../integration_tests/init_values.f90"
asr = true
llvm = true

[[test]]
filename = "../integration_tests/bin_op_real_dp.f90"
asr = true
llvm = true

[[test]]
filename = "../integration_tests/const_real_dp.f90"
asr = true
llvm = true

[[test]]
filename = "../integration_tests/int_dp.f90"
asr = true
llvm = true

[[test]]
filename = "../integration_tests/int_dp_param.f90"
asr = true
llvm = true

[[test]]
filename = "../integration_tests/complex_dp.f90"
asr = true
llvm = true

[[test]]
filename = "../integration_tests/complex_dp_param.f90"
asr = true
llvm = true

[[test]]
filename = "../integration_tests/bin_op_complex_dp.f90"
asr = true
llvm = true

# sin
[[test]]
filename = "../integration_tests/intrinsics_02.f90"
asr = true
cpp = true
llvm = true

# sin
[[test]]
filename = "../integration_tests/sin_03.f90"
asr = true
llvm = true

# cos
[[test]]
filename = "../integration_tests/intrinsics_03.f90"
asr = true
llvm = true

# tan
[[test]]
filename = "../integration_tests/intrinsics_04.f90"
asr = true

# hyperbolics
[[test]]
filename = "../integration_tests/intrinsics_05.f90"
asr = true
llvm = true

# inverse trignometric functions
[[test]]
filename = "../integration_tests/intrinsics_06.f90"
asr = true
llvm = true

[[test]]
filename = "../integration_tests/intrinsics_07.f90"
asr = true

# tiny (symboltable)
[[test]]
filename = "../integration_tests/intrinsics_08.f90"
asr = true

# tiny (body)
[[test]]
filename = "../integration_tests/intrinsics_09.f90"
asr = true

# real (body)
[[test]]
filename = "../integration_tests/intrinsics_10.f90"
asr = true

# real (symboltable)
[[test]]
filename = "../integration_tests/intrinsics_11.f90"
asr = true

# kind (body)
[[test]]
filename = "../integration_tests/intrinsics_12.f90"
asr = true

# kind (symboltable)
[[test]]
filename = "../integration_tests/intrinsics_13.f90"
asr = true

# selected_int,real_kind (parameter_04 has symboltable)
[[test]]
filename = "../integration_tests/intrinsics_14.f90"
asr = true

[[test]]
filename = "../integration_tests/intrinsics_20.f90"
asr = true

[[test]]
filename = "../integration_tests/intrinsics_23.f90"
asr = true

[[test]]
filename = "../integration_tests/intrinsics_26.f90"
asr = true

[[test]]
filename = "../integration_tests/intrinsics_27.f90"
asr = true

[[test]]
filename = "../integration_tests/intrinsics_28.f90"
asr = true

[[test]]
filename = "../integration_tests/intrinsics_29.f90"
asr = true

[[test]]
filename = "../integration_tests/intrinsics_30.f90"
asr = true

[[test]]
filename = "../integration_tests/intrinsics_31.f90"
asr = true

[[test]]
filename = "../integration_tests/intrinsics_32.f90"
asr = true

[[test]]
filename = "../integration_tests/intrinsics_33.f90"
asr = true

[[test]]
filename = "../integration_tests/intrinsics_34.f90"
asr = true

[[test]]
filename = "../integration_tests/intrinsics_35.f90"
asr = true

[[test]]
filename = "../integration_tests/intrinsics_36.f90"
asr = true

[[test]]
filename = "../integration_tests/intrinsics_37.f90"
asr = true

[[test]]
filename = "../integration_tests/intrinsics_39.f90"
asr = true

[[test]]
filename = "../integration_tests/intrinsics_46.f90"
asr = true

# all
[[test]]
filename = "../integration_tests/intrinsics_47.f90"
asr = true

# floor (body)
[[test]]
filename = "../integration_tests/floor_01.f90"
asr = true

# floor (symboltable)
[[test]]
filename = "../integration_tests/floor_02.f90"
asr = true

# int (body)
[[test]]
filename = "../integration_tests/int_01.f90"
asr = true

# int (symboltable)
[[test]]
filename = "../integration_tests/int_02.f90"
asr = true

# int (large integer)
[[test]]
filename = "../integration_tests/int_03.f90"
asr = true


[[test]]
filename = "../integration_tests/intrinsics_open_close_read_write.f90"
asr = true

[[test]]
filename = "modules_03.f90"
asr = true

[[test]]
filename = "modules_04.f90"
asr = true
ast_f90 = true

[[test]]
filename = "modules_05.f90"
asr = true

[[test]]
filename = "modules_06.f90"
ast = true
asr = true

[[test]]
filename = "modules_07.f90"
asr = true

[[test]]
filename = "modules_10.f90"
asr_json = true

[[test]]
filename = "../integration_tests/modules_27.f90"
asr = true
extrafiles = "../integration_tests/modules_27_module1.f90, ../integration_tests/modules_27_module2.f90"

[[test]]
filename = "../integration_tests/modules_25.f90"
asr = true
extrafiles = "../integration_tests/modules_25_module.f90, ../integration_tests/modules_25_module1.f90"

[[test]]
filename = "../integration_tests/modules_28.f90"
asr = true
extrafiles = "../integration_tests/modules_28_module1.f90, ../integration_tests/modules_28_module2.f90"

[[test]]
filename = "../integration_tests/modules_29.f90"
asr = true
extrafiles = "../integration_tests/modules_29_module1.f90, ../integration_tests/modules_29_module2.f90, ../integration_tests/modules_29_module3.f90"

[[test]]
filename = "../integration_tests/modules_30.f90"
asr = true
extrafiles = "../integration_tests/modules_30_module1.f90, ../integration_tests/modules_30_module2.f90, ../integration_tests/modules_30_module3.f90, ../integration_tests/modules_30_module4.f90"

[[test]]
filename = "../integration_tests/modules_31.f90"
asr = true
extrafiles = "../integration_tests/modules_31_module1.f90, ../integration_tests/modules_31_module2.f90"

[[test]]
filename = "../integration_tests/modules_32.f90"
asr = true

[[test]]
filename = "../integration_tests/modules_33.f90"
asr = true
extrafiles = "../integration_tests/modules_33_module1.f90, ../integration_tests/modules_33_module2.f90, ../integration_tests/modules_33_module3.f90"

[[test]]
filename = "../integration_tests/modules_34.f90"
asr = true
extrafiles = "../integration_tests/modules_34_module1a.f90, ../integration_tests/modules_34_module1.f90, ../integration_tests/modules_34_module2.f90, ../integration_tests/modules_34_module3.f90"

[[test]]
filename = "../integration_tests/modules_52.f90"
asr = true
extrafiles = "../integration_tests/modules_52_module3.f90, ../integration_tests/modules_52_module2.f90, ../integration_tests/modules_52_module1.f90"

[[test]]
filename = "../integration_tests/modules_36.f90"
llvm = true

[[test]]
filename = "dependency_test_01.f90"
asr = true

[[test]]
filename = "dependency_test_02.f90"
asr = true

[[test]]
filename = "dependency_test_03.f90"
asr = true
extrafiles = "dependency_test_03_module.f90"

[[test]]
filename = "string.f90"
ast_f90 = true

[[test]]
filename = "string1.f90"
asr = true

[[test]]
filename = "string2.f90"
asr = true
extrafiles = "string1.f90"

[[test]]
filename = "../integration_tests/string_01.f90"
ast = true
asr = true
llvm = true
cpp = true

[[test]]
filename = "../integration_tests/string_02.f90"
ast = true
asr = true
llvm = true

[[test]]
filename = "../integration_tests/string_03.f90"
ast = true
ast_f90 = true
asr = true
llvm = true

[[test]]
filename = "../integration_tests/string_04.f90"
asr = true

[[test]]
filename = "../integration_tests/string_10.f90"
asr = true
llvm = true

[[test]]
filename = "../integration_tests/string_11.f90"
asr = true
llvm = true

[[test]]
filename = "../integration_tests/string_13.f90"
asr = true
llvm = true

[[test]]
filename = "../integration_tests/string_14.f90"
asr = true

[[test]]
filename = "../integration_tests/string_17.f90"
asr = true

[[test]]
filename = "../integration_tests/string_19.f90"
asr = true

[[test]]
filename = "../integration_tests/string_12.f90"
asr = true

[[test]]
filename = "errors/string_binop.f90"
asr = true

[[test]]
filename = "../integration_tests/parsing_01.f90"
ast = true

[[test]]
filename = "../integration_tests/parsing_02.f90"
ast = true

[[test]]
filename = "../integration_tests/nested_01.f90"
ast = true
asr = true
llvm = true

[[test]]
filename = "../integration_tests/nested_02.f90"
ast = true
asr = true
llvm = true

[[test]]
filename = "../integration_tests/expr_05.f90"
ast = true
cpp = true
ast_f90 = true
julia = true
fortran = true

[[test]]
filename = "../integration_tests/expr_06.f90"
asr = true
julia = true

[[test]]
filename = "../integration_tests/expr_07.f90"
asr = true
julia = true

[[test]]
filename = "../integration_tests/expr_08.f90"
wat = true

[[test]]
filename = "../integration_tests/expr_09.f90"
wat = true
julia = true

[[test]]
filename = "../integration_tests/expr_11.f90"
c = true
julia = true

[[test]]
filename = "../integration_tests/modules_11.f90"
ast = true
asr = true
llvm = true
julia = true

[[test]]
filename = "../integration_tests/modules_12.f90"
asr = true
julia = true

[[test]]
filename = "../integration_tests/modules_24.f90"
asr = true

[[test]]
filename = "../integration_tests/modules_15b.f90"
asr = true

[[test]]
filename = "../integration_tests/goto_01.f90"
ast = true
ast_f90 = true
julia = true

[[test]]
filename = "../integration_tests/goto_02.f90"
ast = true
ast_f90 = true

[[test]]
filename = "../integration_tests/goto_03.f90"
ast = true
ast_f90 = true

[[test]]
filename = "../integration_tests/goto_04.f90"
asr = true
julia = true

[[test]]
filename = "if1.f90"
ast = true
ast_f90 = true

[[test]]
filename = "if2.f90"
ast = true
ast_f90 = true

[[test]]
filename = "where1.f90"
ast = true
ast_f90 = true

[[test]]
filename = "implicit1.f90"
ast = true
ast_f90 = true

[[test]]
filename = "../integration_tests/intent_01.f90"
ast = true
asr = true
llvm = true

[[test]]
filename = "../integration_tests/nested_03.f90"
asr = true
llvm = true

[[test]]
filename = "../integration_tests/nested_04.f90"
asr = true
llvm = true

[[test]]
filename = "../integration_tests/nested_05.f90"
asr = true
llvm = true

[[test]]
filename = "../integration_tests/nested_06.f90"
asr = true
llvm = true

[[test]]
filename = "../integration_tests/callback_01.f90"
asr = true
llvm = true

[[test]]
filename = "../integration_tests/callback_02.f90"
asr = true
llvm = true

[[test]]
filename = "../integration_tests/callback_03.f90"
llvm = true

[[test]]
filename = "../integration_tests/callback_04.f90"
llvm = true

[[test]]
filename = "../integration_tests/callback_05.f90"
llvm = true

[[test]]
filename = "../integration_tests/recursion_01.f90"
llvm = true

[[test]]
filename = "../integration_tests/recursion_02.f90"
asr = true
llvm = true

[[test]]
filename = "../integration_tests/recursion_03.f90"
asr = true
llvm = true

[[test]]
filename = "../integration_tests/return_01.f90"
llvm = true

[[test]]
filename = "../integration_tests/return_02.f90"
llvm = true

[[test]]
filename = "../integration_tests/return_03.f90"
llvm = true

[[test]]
filename = "../integration_tests/modules_13.f90"
llvm = true

[[test]]
filename = "coarrays_01.f90"
ast = true
ast_f90 = true

[[test]]
filename = "coarrays_02.f90"
ast = true
ast_f90 = true

[[test]]
filename = "../integration_tests/program_03.f90"
asr = true
llvm = true

[[test]]
filename = "../integration_tests/program_04.f90"
ast = true
ast_f90 = true

[[test]]
filename = "use_statement.f90"
ast = true

[[test]]
filename = "return1.f90"
ast = true

[[test]]
filename = "defop1.f90"
ast = true
ast_f90 = true

[[test]]
filename = "critical1.f90"
ast = true
ast_f90 = true

[[test]]
filename = "block_data1.f90"
ast = true
ast_f90 = true

[[test]]
filename = "block1.f90"
ast = true
ast_f90 = true

[[test]]
filename = "common1.f90"
ast = true
ast_f90 = true

[[test]]
filename = "data1.f90"
ast = true
ast_f90 = true

[[test]]
filename = "optional1.f90"
asr = true

[[test]]
filename = "attributes1.f90"
ast = true
ast_f90 = true

[[test]]
filename = "arrayelements1.f90"
ast_f90 = true

[[test]]
filename = "flush1.f90"
ast = true
ast_f90 = true

[[test]]
filename = "../integration_tests/class_01.f90"
asr = true
llvm = true

[[test]]
filename = "../integration_tests/class_02.f90"
asr = true
llvm = true

[[test]]
filename = "../integration_tests/class_03.f90"
asr = true
llvm = true

[[test]]
filename = "../integration_tests/class_04.f90"
asr = true
llvm = true

[[test]]
filename = "print1.f90"
ast = true
ast_f90 = true

[[test]]
filename = "print2.f90"
ast = true
ast_f90 = true

[[test]]
filename = "print3.f90"
print_leading_space = true
asr = true
run = true

[[test]]
filename = "uppercase1.f90"
asr = true

[[test]]
filename = "fixed_form1.f"
ast = true
ast_f90 = true

[[test]]
filename = "fixed_form2.f"
ast = true

[[test]]
filename = "fixed_form3.f"
ast = true

[[test]]
filename = "fixed_form4.f"
ast = true

[[test]]
filename = "fixedform_doloop.f"
ast = true

[[test]]
filename = "fixedform_doloop2.f"
ast = true

[[test]]
filename = "fixedform_doloop3.f"
ast = true

[[test]]
filename = "fixedform_assign_minimal.f"
ast = true

[[test]]
filename = "fixedform_assignment.f"
ast = true

[[test]]
filename = "fixedform_nestedloop_implicit.f"
ast = true

[[test]]
filename = "fixedform_subroutine.f"
ast = true

[[test]]
filename = "fixedform_return2.f"
ast = true

[[test]]
filename = "fixedform_data.f"
ast = true

[[test]]
filename = "../integration_tests/format_03.f"
ast = true

[[test]]
filename = "comments1.f90"
ast = true

[[test]]
filename = "constant_kinds.f90"
asr = true

[[test]]
filename = "../integration_tests/const_kind_01.f90"
asr = true

[[test]]
filename = "../integration_tests/const_kind_02.f90"
asr = true

[[test]]
filename = "../integration_tests/generic_name_01.f90"
asr = true
llvm = true

[[test]]
filename = "../integration_tests/operator_overloading_01.f90"
asr = true
llvm = true

[[test]]
filename = "../integration_tests/operator_overloading_02.f90"
asr = true
llvm = true

[[test]]
filename = "../integration_tests/operator_overloading_03.f90"
asr = true
llvm = true

[[test]]
filename = "../integration_tests/operator_overloading_04.f90"
asr = true

[[test]]
filename = "team1.f90"
ast = true
ast_f90 = true

[[test]]
filename = "sync1.f90"
ast = true
ast_f90 = true

[[test]]
filename = "entry1.f90"
ast = true
ast_f90 = true
asr_implicit_interface_and_typing = true

[[test]]
filename = "entry2.f90"
asr_implicit_interface_and_typing = true

[[test]]
filename = "../integration_tests/entry_02.f90"
asr = true

[[test]]
filename = "../integration_tests/entry_05.f90"
asr = true

[[test]]
filename = "../integration_tests/entry_06.f90"
asr = true

[[test]]
filename = "issue532.f90"
asr = true
llvm = true

[[test]]
filename = "../integration_tests/bits_01.f90"
asr = true

[[test]]
filename = "../integration_tests/bits_02.f90"
asr = true
llvm = true

[[test]]
filename = "../integration_tests/bits_03.f90"
asr = true

[[test]]
filename = "../integration_tests/bits_04.f90"
asr = true

[[test]]
filename = "../integration_tests/bits_05.f90"
asr = true

[[test]]
filename = "../integration_tests/boz_01.f90"
asr = true
llvm = true

[[test]]
filename = "substring.f90"
ast = true
ast_f90 = true

[[test]]
filename = "../integration_tests/forall_01.f90"
asr = true

[[test]]
filename = "../integration_tests/nullify_01.f90"
ast = true
asr = true
llvm = true

[[test]]
filename = "../integration_tests/nullify_02.f90"
ast = true
asr = true
llvm = true

[[test]]
filename = "../integration_tests/kwargs_02.f90"
asr = true

[[test]]
filename = "../integration_tests/flip_sign.f90"
asr = true
pass = "flip_sign"

[[test]]
filename = "../integration_tests/fma.f90"
asr = true
pass = "fma"

[[test]]
filename = "../integration_tests/loop_unroll_small.f90"
asr = true
pass = "loop_unroll"

[[test]]
filename = "../integration_tests/loop_unroll_large.f90"
asr = true
pass = "loop_unroll"

[[test]]
filename = "../integration_tests/div_to_mul.f90"
asr = true
pass = "div_to_mul"

[[test]]
filename = "../integration_tests/sign_from_value.f90"
asr = true
pass = "sign_from_value"

[[test]]
filename = "../integration_tests/functions_04.f90"
asr = true

[[test]]
filename = "../integration_tests/functions_05.f90"
asr = true
pass_with_llvm = true
pass = "inline_function_calls"
fast = true

[[test]]
filename = "../integration_tests/functions_06.f90"
asr = true

[[test]]
filename = "../integration_tests/functions_07.f90"
asr = true
pass_with_llvm = true
pass = "inline_function_calls"
fast = true

[[test]]
filename = "../integration_tests/functions_08.f90"
asr = true
pass_with_llvm = true
pass = "inline_function_calls"
fast = true

[[test]]
filename = "../integration_tests/functions_09.f90"
asr = true

[[test]]
filename = "../integration_tests/functions_10.f90"
asr = true

[[test]]
filename = "../integration_tests/functions_12.f90"
asr = true

[[test]]
filename = "../integration_tests/functions_13.f90"
asr = true

[[test]]
filename = "../integration_tests/functions_14.f90"
llvm = true

[[test]]
filename = "../integration_tests/functions_15.f90"
asr = true
pass = "transform_optional_argument_functions"

[[test]]
filename = "../integration_tests/functions_16.f90"
asr = true

[[test]]
filename = "../integration_tests/arrays_elemental_15.f90"
asr = true

[[test]]
filename = "../integration_tests/bindc1.f90"
asr = true
llvm = true

[[test]]
filename = "../integration_tests/bindc2.f90"
asr = true

[[test]]
filename = "../integration_tests/bindc3.f90"
asr = true
llvm = true

[[test]]
filename = "../integration_tests/bindc4.f90"
asr = true

[[test]]
filename = "../integration_tests/cmd_01.f90"
asr = true

[[test]]
filename = "../integration_tests/cmd_02.f90"
asr = true

[[test]]
filename = "errors/c_f_pointer_01.f90"
asr = true

[[test]]
filename = "errors/c_f_pointer_02.f90"
asr = true

[[test]]
filename = "../integration_tests/rewind_inquire_flush.f90"
asr = true

[[test]]
filename = "../integration_tests/derived_types_16_module.f90"
asr = true

[[test]]
filename = "../integration_tests/derived_types_15.f90"
asr = true

[[test]]
filename = "../integration_tests/derived_types_18.f90"
asr = true

[[test]]
filename = "../integration_tests/derived_types_32.f90"
llvm = true

[[test]]
filename = "../integration_tests/modules_38.f90"
llvm = true

[[test]]
filename = "../integration_tests/derived_types_20.f90"
asr = true
pass = "class_constructor"
extrafiles = "../integration_tests/derived_types_20_module2.f90, ../integration_tests/derived_types_20_module1.f90"

[[test]]
filename = "../integration_tests/modules_35.f90"
asr = true
pass = "implied_do_loops"

[[test]]
filename = "../integration_tests/modules_37.f90"
asr = true
pass = "pass_array_by_data,transform_optional_argument_functions"

[[test]]
filename = "../integration_tests/modules_39.f90"
asr = true
pass = "pass_array_by_data,transform_optional_argument_functions"
extrafiles = "../integration_tests/modules_39_module.f90"

[[test]]
filename = "../integration_tests/modules_40.f90"
asr = true
pass = "pass_array_by_data,transform_optional_argument_functions"

[[test]]
filename = "../integration_tests/modules_43.f90"
asr = true
pass = "array_op"

[[test]]
filename = "../integration_tests/modules_44.f90"
asr = true
extrafiles = "../integration_tests/modules_44_module.f90"
pass = "pass_array_by_data"

[[test]]
filename = "../integration_tests/modules_45.f90"
asr = true
pass = "pass_array_by_data,transform_optional_argument_functions"

[[test]]
filename = "../integration_tests/modules_48.f90"
asr = true

[[test]]
filename = "../integration_tests/modules_50.f90"
asr = true
pass = "nested_vars,implied_do_loops"

[[test]]
filename = "implicit_typing1.f90"
asr_implicit_typing = true

[[test]]
filename = "implicit_typing2.f90"
asr_implicit_typing = true

[[test]]
filename = "allow_implicit_interface.f90"
asr_implicit_interface = true

[[test]]
filename = "allow_implicit_interface5.f90"
asr_implicit_interface_and_typing = true

[[test]]
filename = "implicit_interface2.f90"
asr_implicit_interface = true

[[test]]
filename = "implicit_interface5.f90"
asr_implicit_interface = true

[[test]]
filename = "implicit_interface3.f90"
asr_implicit_interface_and_typing = true

[[test]]
filename = "implicit_interface4.f90"
asr_implicit_interface_and_typing = true

[[test]]
filename = "allow_implicit_interface2.f90"
asr_implicit_interface_and_typing = true

[[test]]
filename = "../integration_tests/implicit_interface_04.f90"
asr_implicit_interface_and_typing_with_llvm = true

[[test]]
filename = "external_01.f90"
asr_implicit_interface_and_typing = true

[[test]]
filename = "external_02.f90"
asr_implicit_interface_and_typing = true
asr_implicit_interface_and_typing_with_llvm = true

[[test]]
filename = "external_03.f90"
asr_implicit_interface_and_typing = true
asr_implicit_interface_and_typing_with_llvm = true

[[test]]
filename = "external_04.f90"
asr_implicit_interface_and_typing_with_llvm = true

[[test]]
filename = "dimension_attr2.f90"
asr_implicit_typing = true

[[test]]
filename = "dimension_attr.f"
ast = true
asr = true

[[test]]
filename = "errors/fixed_form_1.f"
ast = true

[[test]]
filename = "errors/fixed_form_2.f"
ast = true

[[test]]
filename = "errors/fixed_form_3.f"
ast = true

[[test]]
filename = "errors/fixed_form_4.f"
ast = true

[[test]]
filename = "errors/fixed_form_5.f"
ast = true

[[test]]
filename = "errors/arithmetic_if1.f90"
asr = true

[[test]]
filename = "errors/assign_01.f90"
asr = true

[[test]]
filename = "fixed_form_if_variations.f"
ast = true
asr = true

[[test]]
filename = "sole_intrinsic.f"
ast = true
asr = true

[[test]]
filename = "fixed_form_simple_continue.f"
ast = true
asr = true

[[test]]
filename = "loop_test1.f"
ast = true
asr = true

[[test]]
filename = "loop_test2.f"
ast = true
asr = true

[[test]]
filename = "loop_test3.f"
ast = true

[[test]]
filename = "loop_test4.f"
ast = true

[[test]]
filename = "loop_test5.f"
ast = true

[[test]]
filename = "continue_body_if_loop.f"
ast = true
asr = true

[[test]]
filename = "fixed_form/end_label.f"
ast = true

[[test]]
filename = "fixed_form/call1.f"
ast = true

[[test]]
filename = "fixed_form/assign1.f"
ast = true

[[test]]
filename = "fixed_form/block_data1.f"
ast = true

[[test]]
filename = "fixed_form/double_complex1.f"
ast = true

[[test]]
filename = "fixed_form/include1.f"
ast = true

[[test]]
filename = "fixed_form/real8_1.f"
ast = true

[[test]]
filename = "fixed_form/do1.f"
ast = true

[[test]]
filename = "fixed_form/do2.f"
ast = true

[[test]]
filename = "fixed_form/data1.f"
ast = true

[[test]]
filename = "fixed_form/else1.f"
ast = true

[[test]]
filename = "fixed_form/error_stop1.f"
ast = true

[[test]]
filename = "fixed_form/error_stop2.f"
ast = true

[[test]]
filename = "fixed_form/crlf1.f"
ast = true

[[test]]
filename = "fixed_form/contains1.f"
ast = true

[[test]]
filename = "fixed_form/while_02_fixed_form.f"
ast = true

[[test]]
filename = "fixed_form/use1.f"
ast = true

[[test]]
filename = "intrinsic_implicit.f90"
asr_implicit_interface_and_typing = true

[[test]]
filename = "parameter1.f90"
ast = true
asr = true

[[test]]
filename = "variable1.f90"
asr_implicit_interface = true

[[test]]
filename = "fixed_form_implicit_check.f"
ast = true
asr_implicit_interface_and_typing = true
fixed_free_equal_asr = true

[[test]]
filename = "implicit_check.f90"
ast = true
asr_implicit_interface_and_typing = true
fixed_free_equal_asr = true

[[test]]
filename = "fixed_form_implicit1.f"
ast = true
asr = true

[[test]]
filename = "fixed_form_implicit2.f"
ast = true
asr_implicit_interface_and_typing = true

[[test]]
filename = "fixed_form_call1.f"
asr_implicit_interface = true

[[test]]
filename = "fixed_form_call2.f"
asr_implicit_interface = true

[[test]]
filename = "fixed_form_call3.f"
asr_implicit_interface = true

[[test]]
filename = "fixed_form_goto_select.f"
ast = true
asr = true

[[test]]
filename = "implicit2.f90"
asr = true

[[test]]
filename = "errors/implicit3.f90"
asr = true

[[test]]
filename = "implicit3.f90"
asr_implicit_typing = true

[[test]]
filename = "implicit4.f90"
asr_implicit_typing = true

[[test]]
filename = "implicit5.f90"
asr_implicit_typing = true

[[test]]
filename = "implicit6.f90"
asr_implicit_typing = true

[[test]]
filename = "implicit7.f90"
asr = true
asr_implicit_typing = true

[[test]]
filename = "implicit8.f90"
asr = true
asr_implicit_typing = true

[[test]]
filename = "implicit9.f90"
asr = true
asr_implicit_typing = true

[[test]]
filename = "implicit10.f90"
asr = true
asr_implicit_typing = true
ast_disable_style = true

[[test]]
filename = "implicit11.f90"
asr_implicit_typing = true

[[test]]
filename = "fixed_form/assign_to1.f"
ast = true

[[test]]
filename = "fixed_form/assign_to2.f"
ast = true

[[test]]
filename = "fixed_form/assign_to3.f"
ast = true

[[test]]
filename = "../integration_tests/assign_to1.f90"
ast = true
asr_implicit_typing = true

[[test]]
filename = "../integration_tests/assign_to2.f90"
ast = true
asr_implicit_typing = true

[[test]]
filename = "../integration_tests/conv_complex2real.f90"
asr = true

[[test]]
filename = "implicit12.f90"
asr = true
asr_implicit_typing = true

[[test]]
filename = "../integration_tests/statement1.f90"
asr = true

[[test]]
filename = "no_prescan_include1.f90"
interactive = true
ast = true
ast_no_prescan = true

[[test]]
filename = "no_prescan_include2.f90"
ast = true
ast_no_prescan = true

[[test]]
filename = "../integration_tests/implied_do_loops1.f90"
asr = true

[[test]]
filename = "../integration_tests/implied_do_loops2.f90"
asr = true

[[test]]
filename = "../integration_tests/implied_do_loops3.f90"
asr = true

[[test]]
filename = "array10.f90"
asr = true

[[test]]
filename = "statement1.f90"
asr = true

[[test]]
filename = "data2.f90"
asr = true

[[test]]
filename = "special_chars_json.f90"
ast_json = true
asr_json = true

[[test]]
filename = "redeclaration1.f90"
asr_implicit_typing = true

[[test]]
filename = "character1.f90"
asr_implicit_interface = true

[[test]]
filename = "../integration_tests/interface_12.f90"
llvm = true

[[test]]
filename = "save1.f90"
asr = true

[[test]]
filename = "save2.f90"
asr = true

[[test]]
filename = "../integration_tests/c_ptr_02.f90"
asr = true

[[test]]
filename = "../integration_tests/save_03.f90"
asr = true

[[test]]
filename = "allow_implicit_interface3.f90"
asr_implicit_interface = true

[[test]]
filename = "fixed_form5.f"
ast = true

[[test]]
filename = "errors/private1.f90"
asr = true

[[test]]
filename = "errors/private2.f90"
asr = true

[[test]]
filename = "../integration_tests/private1.f90"
asr = true

[[test]]
filename = "block2.f90"
asr = true

[[test]]
filename = "errors/do_loop_01.f90"
asr = true

[[test]]
filename = "implicit_typing4.f90"
asr_implicit_typing = true

[[test]]
filename = "errors/kind1.f90"
asr = true

[[test]]
filename = "errors/kind2.f90"
asr = true

[[test]]
filename = "errors/intent1.f90"
asr = true

[[test]]
filename = "errors/do_zero_increment.f90"
asr = true

[[test]]
filename = "errors/implicit_typing1.f90"
asr_implicit_typing = true

[[test]]
filename = "errors/implicit_typing2.f90"
asr_implicit_typing = true

[[test]]
filename = "errors/implicit_typing3.f90"
asr_implicit_typing = true

[[test]]
filename = "errors/derived_type_01.f90"
asr = true

[[test]]
filename = "errors/derived_type_02.f90"
asr = true

[[test]]
filename = "errors/derived_type_03.f90"
asr = true

[[test]]
filename = "errors/derived_type_04.f90"
asr = true

[[test]]
filename = "errors/derived_type_05.f90"
asr = true

[[test]]
filename = "errors/array_01.f90"
asr = true

[[test]]
filename = "errors/array_02.f90"
asr = true

[[test]]
filename = "errors/array_03.f90"
asr = true

[[test]]
filename = "errors/array_04.f90"
asr = true

[[test]]
filename = "errors/array_05.f90"
asr = true

[[test]]
filename = "errors/array_06.f90"
asr = true

[[test]]
filename = "../integration_tests/where_02.f90"
asr = true
pass = "where"

[[test]]
filename = "../integration_tests/where_03.f90"
asr = true
pass = "where"

[[test]]
filename = "../integration_tests/where_04.f90"
asr = true
pass = "where"

[[test]]
filename = "common2.f"
ast = true
asr = true

[[test]]
filename = "../integration_tests/common_03.f90"
asr = true

[[test]]
filename = "../integration_tests/common_04.f90"
asr = true

[[test]]
filename = "../integration_tests/common_05.f90"
asr = true

[[test]]
filename = "../integration_tests/common_06.f90"
asr = true

[[test]]
filename = "errors/common1.f90"
asr = true

[[test]]
filename = "errors/intrinsics1.f90"
asr = true

[[test]]
filename = "errors/intrinsics_02.f90"
asr = true

[[test]]
filename = "../integration_tests/statement_01.f90"
asr_implicit_interface_and_typing = true

[[test]]
filename = "../integration_tests/statement_02.f90"
asr_implicit_interface_and_typing = true

[[test]]
filename = "../integration_tests/statement_03.f90"
asr_implicit_interface_and_typing = true

[[test]]
filename = "allow_implicit_interface4.f90"
asr_implicit_interface_and_typing = true

[[test]]
filename = "external3.f90"
asr_implicit_interface_and_typing = true

[[test]]
filename = "external4.f90"
asr_implicit_interface_and_typing = true

[[test]]
filename = "external5.f90"
asr_implicit_interface_and_typing = true

[[test]]
filename = "pragma1.f90"
ast = true
asr_openmp = true

[[test]]
filename = "pragma2.f90"
ast = true
asr = true
asr_ignore_pragma = true
c = true

[[test]]
filename = "../integration_tests/matmul_01.f90"
asr = true

[[test]]
filename = "errors/external1.f90"
asr = true

# Parser

[[test]]
filename = "parser/program_without_line_01.f90"
ast = true

[[test]]
filename = "parser/program_without_line_02.f90"
ast = true

[[test]]
filename = "parser/program_without_line_03.f90"
ast = true

[[test]]
filename = "parser/program_without_line_04.f90"
ast = true

[[test]]
filename = "parser/program_without_line_05.f90"
ast = true

[[test]]
filename = "parser/program_without_line_06.f90"
ast = true

[[test]]
filename = "parser/program_without_line_07.f90"
ast = true

# Parser errors

[[test]]
filename = "errors/program_without_line_01.f90"
ast = true

[[test]]
filename = "errors/program_without_line_02.f90"
ast = true

[[test]]
filename = "errors/program_without_line_03.f90"
ast = true

[[test]]
filename = "errors/program_without_line_04.f90"
ast = true

[[test]]
filename = "external1.f90"
asr_implicit_interface_and_typing = true

[[test]]
filename = "errors/implicit_typing4.f90"
asr_implicit_typing = true

[[test]]
filename = "external2.f90"
asr_implicit_interface_and_typing = true

[[test]]
filename = "../integration_tests/data_implied_do_01.f90"
asr = true

[[test]]
filename = "errors/subroutine1.f90"
asr = true

[[test]]
filename = "errors/subroutine2.f90"
asr = true

[[test]]
filename = "errors/subroutine3.f90"
asr = true

[[test]]
filename = "../integration_tests/implicit_argument_casting_01.f90"
asr_implicit_argument_casting = true

[[test]]
filename = "../integration_tests/valid_array_assignment_same_length_different_start.f90"
obj = true

[[test]]
filename = "errors/end_sub_name.f90"
asr = true

[[test]]
filename = "errors/end_program_name.f90"
asr = true

[[test]]
filename = "errors/runtime_stacktrace_01.f90"
run_with_dbg = true

[[test]]
filename = "../integration_tests/legacy_array_sections_01.f90"
llvm = true

[[test]]
filename = "format2.f90"
llvm = true

[[test]]
filename = "errors/type_conflict1.f90"
asr = true

[[test]]
filename = "char1.f90"
fortran = true

[[test]]
filename = "integer_to_real_cast_in_comparison.f90"
fortran = true

[[test]]
filename = "real_to_integer_cast_fortran_codegen.f90"
fortran = true

[[test]]
filename = "real_to_real_cast_fortran_codegen.f90"
fortran = true

[[test]]
filename = "int_to_int_cast_fortran_codegen.f90"
fortran = true

[[test]]
filename = "real_to_complex_cast_in_comparison.f90"
fortran = true

[[test]]
filename = "complex_to_complex_cast_fortran_codegen.f90"
fortran = true

[[test]]
filename = "int_to_complex_cast_in_comparison.f90"
fortran = true

[[test]]
filename = "errors/loop_test.f90"
asr = true

[[test]]
filename = "errors/parameter_01.f90"
asr = true

[[test]]
filename = "errors/float1.f90"
asr = true

[[test]]
filename = "errors/dfloat1.f90"
asr = true

[[test]]
filename = "errors/end_module_name.f90"
ast = true

[[test]]
filename = "errors/end_submodule_name.f90"
ast = true

[[test]]
filename = "errors/integer16.f90"
ast = true

[[test]]
filename = "errors/string_slice.f90"
asr = true

[[test]]
filename = "errors/string_slice2.f90"
asr = true

[[test]]
filename = "errors/max_01.f90"
asr = true

[[test]]
filename = "errors/max_02.f90"
asr = true

[[test]]
filename = "errors/min_01.f90"
asr = true

[[test]]
filename = "errors/min_02.f90"
asr = true

[[test]]
filename = "errors/open_invalid_kwarg1.f90"
asr = true

[[test]]
filename = "errors/close_invalid_kwarg1.f90"
asr = true

[[test]]
filename = "errors/rewind_invalid_kwarg1.f90"
asr = true

[[test]]
filename = "errors/flush_invalid_kwarg1.f90"
asr = true

[[test]]
filename = "warnings/open_notimplemented_kwarg1.f90"
asr = true

[[test]]
filename = "errors/substring_startidx.f90"
asr = true

[[test]]
filename = "errors/substring_endidx.f90"
asr = true

[[test]]
filename = "errors/substring_stride.f90"

[[test]]
filename = "shiftl1.f90"
asr = true

[[test]]
filename = "errors/fixed_number_of_args.f90"
asr = true

[[test]]
filename = "errors/compare_01.f90"
asr = true

[[test]]
filename = "errors/kind_string_of_int.f90"
asr = true

[[test]]
filename = "errors/kind_float_of_int.f90"
asr = true

[[test]]
filename = "errors/kind_var_of_int.f90"
asr = true

[[test]]
filename = "errors/kind_invalid_int_of_int.f90"
asr = true

[[test]]
filename = "errors/kind_invalid_int_of_logical.f90"
asr = true

[[test]]
filename = "errors/kind_invalid_int_of_complex.f90"
asr = true

[[test]]
filename = "errors/kind_star_of_int.f90"
asr = true

[[test]]
filename = "errors/kind_star_of_complex.f90"
asr = true

[[test]]
filename = "errors/kind_star_of_logical.f90"
asr = true

[[test]]
filename = "errors/cmplx_01.f90"
asr = true

[[test]]
filename = "errors/array_constructor_with_different_types.f90"
asr = true

[[test]]
filename = "errors/array_constructor_with_integer_real_array_types.f90"
asr = true

[[test]]
filename = "errors/array_constructor_with_different_kind.f90"
asr = true

[[test]]
filename = "errors/array_constructor_with_asterisk_in_type_spec.f90"
asr = true

[[test]]
filename = "errors/array_constructor_with_different_char_lengths.f90"
asr = true

[[test]]
filename = "errors/incompatible_ranks_allocatable_arr1.f90"
asr = true

[[test]]
filename = "errors/incompatible_ranks_allocatable_arr2.f90"
asr = true

[[test]]
filename = "errors/incompatible_dimension_assignment_arr1.f90"
asr = true

[[test]]
filename = "errors/incompatible_dimension_assignment_arr2.f90"
asr = true

[[test]]
filename = "errors/end_function_name_not_match.f90"
ast = true

[[test]]
filename = "errors/class_procedure_extra_args.f90"
asr = true

[[test]]
filename = "errors/incorrect_number_args_function.f90"
asr = true

[[test]]
filename = "errors/incorrect_number_args_subroutine.f90"
asr = true

[[test]]
filename = "optional_argument_subroutine_in_type.f90"
asr = true

[[test]]
filename = "errors/more_kwargs_than_acceptable_to_subroutine.f90"
asr = true

[[test]]
filename = "warnings/doloop_01.f90"
asr = true

[[test]]
filename = "char_arr_assignment.f90"
asr = true

[[test]]
filename = "character2.f90"
asr = true

[[test]]
filename = "errors/specific_type_intrinsic.f90"
asr = true

[[test]]
filename = "errors/sqrt_neg.f90"
asr = true

[[test]]
filename = "errors/dlgama_arg.f90"
asr = true

[[test]]
filename = "errors/dreal_arg_error.f90"
asr = true

[[test]]
filename = "errors/coarray_01.f90"
asr = true

[[test]]
filename = "errors/atomic_01.f90"
asr = true

[[test]]
filename = "errors/iostat_non_scalar_value.f90"
asr = true

[[test]]
filename = "errors/iostat_constant_integer.f90"
asr = true

[[test]]
filename = "character_parameter_padding_trimming.f90"
asr = true

[[test]]
filename = "errors/type_casting_01.f90"
asr = true

[[test]]
filename = "openmp1.f90"
asr_openmp = true<|MERGE_RESOLUTION|>--- conflicted
+++ resolved
@@ -405,7 +405,6 @@
 asr = true
 
 [[test]]
-<<<<<<< HEAD
 filename = "errors/maskl_incorrect_bit_size.f90"
 asr = true
 
@@ -419,9 +418,10 @@
 
 [[test]]
 filename = "errors/maskr_negative.f90"
-=======
+asr = true
+
+[[test]]
 filename = "errors/nint_overflow.f90"
->>>>>>> 2a47107e
 asr = true
 
 [[test]]
