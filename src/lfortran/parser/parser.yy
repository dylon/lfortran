%require "3.0"
%define api.pure
%define api.value.type {LFortran::YYSTYPE}
%param {LFortran::Parser &p}
%locations
%glr-parser
<<<<<<< HEAD
%expect    548 // shift/reduce conflicts
%expect-rr 93  // reduce/reduce conflicts
=======
%expect    536 // shift/reduce conflicts
%expect-rr 84  // reduce/reduce conflicts
>>>>>>> 92084c24

// Uncomment this to get verbose error messages
//%define parse.error verbose

/*
// Uncomment this to enable parser tracing. Then in the main code, set
// extern int yydebug;
// yydebug=1;
%define parse.trace
%printer { fprintf(yyo, "%s", $$.str().c_str()); } <string>
%printer { fprintf(yyo, "%d", $$); } <n>
%printer { std::cerr << "AST TYPE: " << $$->type; } <ast>
*/


%code requires // *.h
{
#include <lfortran/parser/parser.h>
}

%code // *.cpp
{

#include <lfortran/parser/parser.h>
#include <lfortran/parser/tokenizer.h>
#include <lfortran/parser/semantics.h>

int yylex(LFortran::YYSTYPE *yylval, YYLTYPE *yyloc, LFortran::Parser &p)
{
    return p.m_tokenizer.lex(*yylval, *yyloc);
} // ylex

void yyerror(YYLTYPE *yyloc, LFortran::Parser &p, const std::string &msg)
{
    LFortran::YYSTYPE yylval_;
    YYLTYPE yyloc_;
    p.m_tokenizer.cur = p.m_tokenizer.tok;
    int token = p.m_tokenizer.lex(yylval_, yyloc_);
    throw LFortran::ParserError(msg, *yyloc, token);
}

} // code


// -----------------------------------------------------------------------------
// List of tokens
// All tokens that we use (including "+" and such) are declared here first
// using the %token line. Each token will end up a member of the "enum
// yytokentype" in parser.tab.hh. Tokens can have a string equivalent (such as
// "+" for TK_PLUS) that is used later in the file to simplify reading it, but
// it is equivalent to TK_PLUS. Bison also allows so called "character token
// type" which are specified using single quotes (and that bypass the %token
// definitions), and those are not used here, and we test that the whole file
// does not contain any single quotes to ensure that.
//
// If this list is updated, update also token2text() in parser.cpp.

// Terminal tokens

%token END_OF_FILE 0
%token TK_NEWLINE
%token <string> TK_NAME
%token <string> TK_DEF_OP
%token <n> TK_INTEGER
%token <n> TK_LABEL
%token <string> TK_REAL
%token <string> TK_BOZ_CONSTANT

%token TK_PLUS "+"
%token TK_MINUS "-"
%token TK_STAR "*"
%token TK_SLASH "/"
%token TK_COLON ":"
%token TK_SEMICOLON ";"
%token TK_COMMA ","
%token TK_EQUAL "="
%token TK_LPAREN "("
%token TK_RPAREN ")"
%token TK_LBRACKET "["
%token TK_RBRACKET "]"
%token TK_RBRACKET_OLD "/)"
%token TK_PERCENT "%"
%token TK_VBAR "|"

%token <string> TK_STRING
%token <string> TK_COMMENT

%token TK_DBL_DOT ".."
%token TK_DBL_COLON "::"
%token TK_POW "**"
%token TK_CONCAT "//"
%token TK_ARROW "=>"

%token TK_EQ "=="
%token TK_NE "/="
%token TK_LT "<"
%token TK_LE "<="
%token TK_GT ">"
%token TK_GE ">="

%token TK_NOT ".not."
%token TK_AND ".and."
%token TK_OR ".or."
%token TK_EQV ".eqv."
%token TK_NEQV ".neqv."

%token TK_TRUE ".true."
%token TK_FALSE ".false."

// Terminal tokens: semi-reserved keywords

%token <string> KW_ABSTRACT
%token <string> KW_ALL
%token <string> KW_ALLOCATABLE
%token <string> KW_ALLOCATE
%token <string> KW_ASSIGNMENT
%token <string> KW_ASSOCIATE
%token <string> KW_ASYNCHRONOUS
%token <string> KW_BACKSPACE
%token <string> KW_BIND
%token <string> KW_BLOCK
%token <string> KW_CALL
%token <string> KW_CASE
%token <string> KW_CHARACTER
%token <string> KW_CLASS
%token <string> KW_CLOSE
%token <string> KW_CODIMENSION
%token <string> KW_COMMON
%token <string> KW_COMPLEX
%token <string> KW_CONCURRENT
%token <string> KW_CONTAINS
%token <string> KW_CONTIGUOUS
%token <string> KW_CONTINUE
%token <string> KW_CRITICAL
%token <string> KW_CYCLE
%token <string> KW_DATA
%token <string> KW_DEALLOCATE
%token <string> KW_DEFAULT
%token <string> KW_DEFERRED
%token <string> KW_DIMENSION
%token <string> KW_DO
%token <string> KW_DOWHILE
%token <string> KW_DOUBLE
%token <string> KW_ELEMENTAL
%token <string> KW_ELSE
%token <string> KW_ELSEIF
%token <string> KW_ELSEWHERE
%token <string> KW_END
%token <string> KW_END_IF
%token <string> KW_ENDIF
%token <string> KW_END_INTERFACE
%token <string> KW_ENDINTERFACE
%token <string> KW_END_FORALL
%token <string> KW_ENDFORALL
%token <string> KW_END_DO
%token <string> KW_ENDDO
%token <string> KW_END_WHERE
%token <string> KW_ENDWHERE
%token <string> KW_ENTRY
%token <string> KW_ENUM
%token <string> KW_ENUMERATOR
%token <string> KW_EQUIVALENCE
%token <string> KW_ERRMSG
%token <string> KW_ERROR
%token <string> KW_EVENT
%token <string> KW_EXIT
%token <string> KW_EXTENDS
%token <string> KW_EXTERNAL
%token <string> KW_FILE
%token <string> KW_FINAL
%token <string> KW_FLUSH
%token <string> KW_FORALL
%token <string> KW_FORMAT
%token <string> KW_FORMATTED
%token <string> KW_FUNCTION
%token <string> KW_GENERIC
%token <string> KW_GO
%token <string> KW_IF
%token <string> KW_IMPLICIT
%token <string> KW_IMPORT
%token <string> KW_IMPURE
%token <string> KW_IN
%token <string> KW_INCLUDE
%token <string> KW_INOUT
%token <string> KW_IN_OUT
%token <string> KW_INQUIRE
%token <string> KW_INTEGER
%token <string> KW_INTENT
%token <string> KW_INTERFACE
%token <string> KW_INTRINSIC
%token <string> KW_IS
%token <string> KW_KIND
%token <string> KW_LEN
%token <string> KW_LOCAL
%token <string> KW_LOCAL_INIT
%token <string> KW_LOGICAL
%token <string> KW_MODULE
%token <string> KW_MOLD
%token <string> KW_NAME
%token <string> KW_NAMELIST
%token <string> KW_NOPASS
%token <string> KW_NON_INTRINSIC
%token <string> KW_NON_OVERRIDABLE
%token <string> KW_NON_RECURSIVE
%token <string> KW_NONE
%token <string> KW_NULLIFY
%token <string> KW_ONLY
%token <string> KW_OPEN
%token <string> KW_OPERATOR
%token <string> KW_OPTIONAL
%token <string> KW_OUT
%token <string> KW_PARAMETER
%token <string> KW_PASS
%token <string> KW_POINTER
%token <string> KW_POST
%token <string> KW_PRECISION
%token <string> KW_PRINT
%token <string> KW_PRIVATE
%token <string> KW_PROCEDURE
%token <string> KW_PROGRAM
%token <string> KW_PROTECTED
%token <string> KW_PUBLIC
%token <string> KW_PURE
%token <string> KW_QUIET
%token <string> KW_RANK
%token <string> KW_READ
%token <string> KW_REAL
%token <string> KW_RECURSIVE
%token <string> KW_REDUCE
%token <string> KW_RESULT
%token <string> KW_RETURN
%token <string> KW_REWIND
%token <string> KW_SAVE
%token <string> KW_SELECT
%token <string> KW_SEQUENCE
%token <string> KW_SHARED
%token <string> KW_SOURCE
%token <string> KW_STAT
%token <string> KW_STOP
%token <string> KW_SUBMODULE
%token <string> KW_SUBROUTINE
%token <string> KW_SYNC
%token <string> KW_TARGET
%token <string> KW_TEAM
%token <string> KW_TEAM_NUMBER
%token <string> KW_THEN
%token <string> KW_TO
%token <string> KW_TYPE
%token <string> KW_UNFORMATTED
%token <string> KW_USE
%token <string> KW_VALUE
%token <string> KW_VOLATILE
%token <string> KW_WAIT
%token <string> KW_WHERE
%token <string> KW_WHILE
%token <string> KW_WRITE

// Nonterminal tokens

%type <ast> expr
%type <vec_ast> expr_list
%type <vec_ast> expr_list_opt
%type <ast> id
%type <vec_ast> id_list
%type <vec_ast> id_list_opt
%type <ast> script_unit
%type <ast> module
%type <ast> submodule
%type <ast> decl
%type <vec_ast> decl_star
%type <ast> interface_decl
%type <ast> interface_stmt
%type <ast> derived_type_decl
%type <ast> enum_decl
%type <ast> program
%type <ast> subroutine
%type <ast> procedure
%type <ast> sub_or_func
%type <vec_ast> sub_args
%type <ast> function
%type <ast> use_statement
%type <vec_ast> use_statement_star
%type <ast> use_symbol
%type <vec_ast> use_symbol_list
%type <ast> use_modifier
%type <vec_ast> use_modifiers
%type <vec_ast> use_modifier_list
%type <vec_ast> var_decl_star
%type <vec_var_sym> var_sym_decl_list
%type <ast> var_decl
%type <ast> decl_spec
%type <var_sym> var_sym_decl
%type <vec_dim> array_comp_decl_list
%type <vec_codim> coarray_comp_decl_list
%type <fnarg> fnarray_arg
%type <vec_fnarg> fnarray_arg_list_opt
%type <coarrayarg> coarray_arg
%type <vec_coarrayarg> coarray_arg_list
%type <dim> array_comp_decl
%type <codim> coarray_comp_decl
%type <ast> var_type
%type <ast> fn_mod
%type <vec_ast> fn_mod_plus
%type <vec_ast> var_modifiers
%type <vec_ast> enum_var_modifiers
%type <vec_ast> var_modifier_list
%type <ast> var_modifier
%type <ast> statement
%type <ast> statement1
%type <ast> single_line_statement
%type <ast> multi_line_statement
%type <ast> multi_line_statement0
%type <ast> assignment_statement
%type <ast> goto_statement
%type <ast> associate_statement
%type <ast> associate_block
%type <ast> block_statement
%type <ast> subroutine_call
%type <ast> allocate_statement
%type <ast> deallocate_statement
%type <ast> nullify_statement
%type <ast> print_statement
%type <ast> open_statement
%type <ast> close_statement
%type <ast> write_statement
%type <ast> read_statement
%type <ast> inquire_statement
%type <ast> rewind_statement
%type <ast> backspace_statement
%type <ast> if_statement
%type <ast> if_statement_single
%type <ast> if_block
%type <ast> elseif_block
%type <ast> where_statement
%type <ast> where_statement_single
%type <ast> where_block
%type <ast> select_statement
%type <ast> select_type_statement
%type <vec_ast> select_type_body_statements
%type <ast> select_type_body_statement
%type <vec_ast> case_statements
%type <ast> case_statement
%type <ast> while_statement
%type <ast> critical_statement
%type <ast> do_statement
%type <ast> forall_statement
%type <ast> forall_statement_single
%type <vec_ast> concurrent_locality_star
%type <ast> concurrent_locality
%type <reduce_op_type> reduce_op
%type <ast> exit_statement
%type <ast> return_statement
%type <ast> cycle_statement
%type <ast> continue_statement
%type <ast> stop_statement
%type <ast> error_stop_statement
%type <ast> event_post_statement
%type <ast> event_wait_statement
%type <ast> sync_all_statement
%type <vec_ast> event_wait_spec_list
%type <ast> event_wait_spec
%type <vec_ast> sync_stat_list
%type <vec_ast> event_post_stat_list
%type <ast> sync_stat
%type <ast> format_statement
%type <vec_ast> statements
%type <vec_ast> contains_block_opt
%type <vec_ast> sub_or_func_plus
%type <ast> result_opt
%type <ast> result
%type <string> inout
%type <vec_ast> concurrent_control_list
%type <ast> concurrent_control
%type <vec_var_sym> named_constant_def_list
%type <var_sym> named_constant_def
%type <vec_var_sym> common_block_list
%type <var_sym> common_block
%type <vec_ast> data_set_list
%type <ast> data_set
%type <vec_ast> data_object_list
%type <vec_ast> data_stmt_value_list
%type <ast> data_stmt_value
%type <ast> data_stmt_repeat
%type <ast> data_stmt_constant
%type <ast> data_object
%type <ast> integer_type
%type <vec_kind_arg> kind_arg_list
%type <kind_arg> kind_arg2
%type <vec_ast> interface_body
%type <ast> interface_item
%type <interface_op_type> operator_type
%type <ast> write_arg
%type <argstarkw> write_arg2
%type <vec_argstarkw> write_arg_list
%type <struct_member> struct_member
%type <vec_struct_member> struct_member_star
%type <ast> bind
%type <ast> bind_opt
%type <vec_ast> import_statement_star
%type <ast> import_statement
%type <ast> implicit_statement
%type <vec_ast> implicit_statement_star
%type <ast> implicit_none_spec
%type <vec_ast> implicit_none_spec_list
%type <ast> letter_spec
%type <vec_ast> letter_spec_list
%type <ast> procedure_decl
%type <ast> proc_modifier
%type <vec_ast> procedure_list
%type <vec_ast> derived_type_contains_opt
%type <vec_ast> proc_modifiers
%type <vec_ast> proc_modifier_list
%type <ast> equivalence_set
%type <vec_ast> equivalence_set_list

// Precedence

%left TK_DEF_OP
%left ".not." ".and." ".or." ".eqv." ".neqv."
%left "==" "/=" "<" "<=" ">" ">="
%left "//"
%left "-" "+"
%left "*" "/"
%precedence UMINUS
%right "**"

%start units

%%

// The order of rules does not matter in Bison (unlike in ANTLR). The
// precedence is specified not by the order but by %left and %right directives
// as well as with %dprec.

// ----------------------------------------------------------------------------
// Top level rules to be used for parsing.

// Higher %dprec means higher precedence

units
    : units script_unit  %dprec 9  { RESULT($2); }
    | script_unit        %dprec 10 { RESULT($1); }
    | sep
    ;

script_unit
    : module
    | submodule
    | program
    | subroutine
    | procedure
    | function
    | use_statement
    | var_decl
    | statement          %dprec 7
    | expr sep           %dprec 8
    ;

// ----------------------------------------------------------------------------
// Module definitions
//
// * private/public blocks
// * interface blocks
//

module
    : KW_MODULE id sep use_statement_star implicit_statement_star
        decl_star contains_block_opt KW_END end_module_opt sep {
            $$ = MODULE($2, $4, $5, $6, $7, @$); }
    ;

submodule
    : KW_SUBMODULE "(" id ")" id sep use_statement_star implicit_statement_star
        decl_star contains_block_opt KW_END end_submodule_opt sep {
            $$ = SUBMODULE($3, $5, $7, $8, $9, $10, @$); }
    ;

interface_decl
    : interface_stmt sep interface_body endinterface sep {
            $$ = INTERFACE($1, $3, @$); }
    ;

interface_stmt
    : KW_INTERFACE { $$ = INTERFACE_HEADER(@$); }
    | KW_INTERFACE id { $$ = INTERFACE_HEADER_NAME($2, @$); }
    | KW_INTERFACE KW_ASSIGNMENT "(" "=" ")" {
        $$ = INTERFACE_HEADER_ASSIGNMENT(@$); }
    | KW_INTERFACE KW_OPERATOR "(" operator_type ")" {
        $$ = INTERFACE_HEADER_OPERATOR($4, @$); }
    | KW_INTERFACE KW_OPERATOR "(" TK_DEF_OP ")" {
        $$ = INTERFACE_HEADER_DEFOP($4, @$); }
    | KW_ABSTRACT KW_INTERFACE { $$ = ABSTRACT_INTERFACE_HEADER(@$); }
    ;

endinterface
    : endinterface0
    | endinterface0 id
    | endinterface0 KW_ASSIGNMENT "(" "=" ")"
    | endinterface0 KW_OPERATOR "(" operator_type ")"
    ;

endinterface0
    : KW_END_INTERFACE
    | KW_ENDINTERFACE
    ;


interface_body
    : interface_body interface_item { $$ = $1; LIST_ADD($$, $2); }
    | %empty { LIST_NEW($$); }
    ;

interface_item
    : fn_mod_plus KW_PROCEDURE id_list sep {
        $$ = INTERFACE_MODULE_PROC1($1, $3, @$); }
    | fn_mod_plus KW_PROCEDURE "::" id_list sep {
        $$ = INTERFACE_MODULE_PROC1($1, $4, @$); }
    | KW_PROCEDURE id_list sep {
        $$ = INTERFACE_MODULE_PROC($2, @$); }
    | KW_PROCEDURE "::" id_list sep {
        $$ = INTERFACE_MODULE_PROC($3, @$); }
    | subroutine {
        $$ = INTERFACE_PROC($1, @$); }
    | function {
        $$ = INTERFACE_PROC($1, @$); }
    ;

enum_decl
    : KW_ENUM enum_var_modifiers sep var_decl_star KW_END KW_ENUM sep {
        $$ = ENUM($2, $4, @$); }
    ;

enum_var_modifiers
    : %empty { LIST_NEW($$); }
    | var_modifier_list { $$ = $1; }
    ;

derived_type_decl
    : KW_TYPE var_modifiers id sep var_decl_star
        derived_type_contains_opt KW_END KW_TYPE id_opt sep {
        $$ = DERIVED_TYPE($2, $3, $5, $6, @$); }
    ;

derived_type_contains_opt
    : KW_CONTAINS sep procedure_list { $$ = $3; }
    | %empty { LIST_NEW($$); }
    ;

procedure_list
    : procedure_list procedure_decl { $$ = $1; LIST_ADD($$, $2); }
    | procedure_decl { LIST_NEW($$); LIST_ADD($$, $1); }
    ;

procedure_decl
    : KW_PROCEDURE proc_modifiers use_symbol_list sep {
            $$ = DERIVED_TYPE_PROC($2, $3, @$); }
    | KW_PROCEDURE "(" id ")" proc_modifiers use_symbol_list sep {
            $$ = DERIVED_TYPE_PROC1($3, $5, $6, @$); }
    | KW_GENERIC "::" KW_OPERATOR "(" operator_type ")" "=>" id_list sep {
            $$ = GENERIC_OPERATOR($5, $8, @$); }
    | KW_GENERIC "::" KW_OPERATOR "(" TK_DEF_OP ")" "=>" id_list sep {
            $$ = GENERIC_DEFOP($5, $8, @$); }
    | KW_GENERIC "::" KW_ASSIGNMENT "(" "=" ")" "=>" id_list sep {
            $$ = GENERIC_ASSIGNMENT($8, @$); }
    | KW_GENERIC "::" id "=>" id_list sep { $$ = GENERIC_NAME($3, $5, @$); }
    | KW_FINAL "::" id sep { $$ = FINAL_NAME($3, @$); }
    ;

operator_type
    : "+"      { $$ = OPERATOR(PLUS, @$); }
    | "-"      { $$ = OPERATOR(MINUS, @$); }
    | "*"      { $$ = OPERATOR(STAR, @$); }
    | "/"      { $$ = OPERATOR(DIV, @$); }
    | "**"     { $$ = OPERATOR(POW, @$); }
    | "=="     { $$ = OPERATOR(EQ, @$); }
    | "/="     { $$ = OPERATOR(NOTEQ, @$); }
    | ">"      { $$ = OPERATOR(GT, @$); }
    | ">="     { $$ = OPERATOR(GTE, @$); }
    | "<"      { $$ = OPERATOR(LT, @$); }
    | "<="     { $$ = OPERATOR(GTE, @$); }
    | ".not."  { $$ = OPERATOR(NOT, @$); }
    | ".and."  { $$ = OPERATOR(AND, @$); }
    | ".or."   { $$ = OPERATOR(OR, @$); }
    | ".eqv."  { $$ = OPERATOR(EQV, @$); }
    | ".neqv." { $$ = OPERATOR(NEQV, @$); }
    ;

proc_modifiers
    : %empty { LIST_NEW($$); }
    | "::" { LIST_NEW($$); }
    | proc_modifier_list "::" { $$ = $1; }
    ;

proc_modifier_list
    : proc_modifier_list "," proc_modifier { $$ = $1; LIST_ADD($$, $3); }
    | "," proc_modifier { LIST_NEW($$); LIST_ADD($$, $2); }
    ;

proc_modifier
    : KW_PRIVATE  { $$ = SIMPLE_ATTR(Private, @$); }
    | KW_PUBLIC { $$ = SIMPLE_ATTR(Public, @$); }
    | KW_PASS "(" id ")" { $$ = PASS($3, @$); }
    | KW_NOPASS { $$ = SIMPLE_ATTR(NoPass, @$); }
    | KW_DEFERRED { $$ = SIMPLE_ATTR(Deferred, @$); }
    | KW_NON_OVERRIDABLE { $$ = SIMPLE_ATTR(NonDeferred, @$); }
    ;


// ----------------------------------------------------------------------------
// Subroutine/Procedure/functions/program definitions


program
    : KW_PROGRAM id sep use_statement_star implicit_statement_star decl_star statements
        contains_block_opt KW_END end_program_opt sep {
            LLOC(@$, @10); $$ = PROGRAM($2, $4, $5, $6, $7, $8, @$); }
    ;

end_program_opt
    : KW_PROGRAM id_opt
    | %empty
    ;

end_module_opt
    : KW_MODULE id_opt
    | %empty
    ;

end_submodule_opt
    : KW_SUBMODULE id_opt
    | %empty
    ;

end_subroutine_opt
    : KW_SUBROUTINE id_opt
    | %empty
    ;

end_procedure_opt
    : KW_PROCEDURE id_opt
    | %empty
    ;

end_function_opt
    : KW_FUNCTION id_opt
    | %empty
    ;

subroutine
    : KW_SUBROUTINE id sub_args bind_opt sep use_statement_star
    import_statement_star implicit_statement_star decl_star statements
        contains_block_opt
        KW_END end_subroutine_opt sep {
            LLOC(@$, @13); $$ = SUBROUTINE($2, $3, $4, $6, $7, $8, $9, $10, $11, @$); }
    | fn_mod_plus KW_SUBROUTINE id sub_args bind_opt sep use_statement_star
    import_statement_star implicit_statement_star decl_star statements
        contains_block_opt
        KW_END end_subroutine_opt sep {
            LLOC(@$, @14); $$ = SUBROUTINE1($1, $3, $4, $5, $7, $8, $9, $10, $11, $12, @$); }
    ;

procedure
    : fn_mod_plus KW_PROCEDURE id sub_args sep use_statement_star
    import_statement_star implicit_statement_star decl_star statements
        contains_block_opt
        KW_END end_procedure_opt sep {
            LLOC(@$, @14); $$ = PROCEDURE($1, $3, $4, $6, $7, $8, $9, $10, $11, @$); }
    ;

function
    : KW_FUNCTION id "(" id_list_opt ")"
        sep use_statement_star import_statement_star implicit_statement_star decl_star statements
        contains_block_opt
        KW_END end_function_opt sep {
            LLOC(@$, @14); $$ = FUNCTION0($2, $4, nullptr, nullptr, $7, $8, $9, $10, $11, $12, @$); }
    | KW_FUNCTION id "(" id_list_opt ")"
        bind
        result_opt
        sep use_statement_star import_statement_star implicit_statement_star decl_star statements
        contains_block_opt
        KW_END end_function_opt sep {
            LLOC(@$, @16); $$ = FUNCTION0($2, $4, $7, $6, $9, $10, $11, $12, $13, $14, @$); }
    | KW_FUNCTION id "(" id_list_opt ")"
        result
        bind_opt
        sep use_statement_star import_statement_star implicit_statement_star decl_star statements
        contains_block_opt
        KW_END end_function_opt sep {
            LLOC(@$, @16); $$ = FUNCTION0($2, $4, $6, $7, $9, $10, $11, $12, $13, $14, @$); }
    | fn_mod_plus KW_FUNCTION id "(" id_list_opt ")"
        sep use_statement_star import_statement_star implicit_statement_star decl_star statements
        contains_block_opt
        KW_END end_function_opt sep {
            LLOC(@$, @15); $$ = FUNCTION($1, $3, $5, nullptr, nullptr, $8, $9, $10, $11, $12, $13, @$); }
    | fn_mod_plus KW_FUNCTION id "(" id_list_opt ")"
        bind
        result_opt
        sep use_statement_star import_statement_star implicit_statement_star decl_star statements
        contains_block_opt
        KW_END end_function_opt sep {
            LLOC(@$, @17); $$ = FUNCTION($1, $3, $5, $8, $7, $10, $11, $12, $13, $14, $15, @$); }
    | fn_mod_plus KW_FUNCTION id "(" id_list_opt ")"
        result
        bind_opt
        sep use_statement_star import_statement_star implicit_statement_star decl_star statements
        contains_block_opt
        KW_END end_function_opt sep {
            LLOC(@$, @17); $$ = FUNCTION($1, $3, $5, $7, $8, $10, $11, $12, $13, $14, $15, @$); }
    ;

fn_mod_plus
    : fn_mod_plus fn_mod { $$ = $1; LIST_ADD($$, $2); }
    | fn_mod { LIST_NEW($$); LIST_ADD($$, $1); }
    ;

fn_mod
    : var_type { $$ = $1; }
    | KW_ELEMENTAL { $$ = SIMPLE_ATTR(Elemental, @$); }
    | KW_IMPURE { $$ = SIMPLE_ATTR(Impure, @$); }
    | KW_MODULE { $$ = SIMPLE_ATTR(Module, @$); }
    | KW_PURE { $$ = SIMPLE_ATTR(Pure, @$); }
    | KW_RECURSIVE {  $$ = SIMPLE_ATTR(Recursive, @$); }
    ;

decl_star
    : decl_star decl { $$ = $1; LIST_ADD($$, $2); }
    | %empty { LIST_NEW($$); }

decl
    : var_decl
    | interface_decl
    | derived_type_decl
    | enum_decl
    ;

contains_block_opt
    : KW_CONTAINS sep sub_or_func_plus { $$ = $3; }
    | KW_CONTAINS sep { LIST_NEW($$); }
    | %empty { LIST_NEW($$); }
    ;

sub_or_func_plus
    : sub_or_func_plus sub_or_func { LIST_ADD($$, $2); }
    | sub_or_func { LIST_NEW($$); LIST_ADD($$, $1); }
    ;

sub_or_func
    : subroutine
    | function
    | procedure
    ;

sub_args
    : "(" id_list_opt ")" { $$ = $2; }
    | %empty { LIST_NEW($$); }
    ;

bind_opt
    : bind { $$ = $1; }
    | %empty { $$ = nullptr; }
    ;

bind
    : KW_BIND "(" write_arg_list ")" { $$ = BIND2($3, @$); }
    ;

result_opt
    : result { $$ = $1; }
    | %empty { $$ = nullptr; }
    ;

result
    : KW_RESULT "(" id ")" { $$ = $3; }
    ;

implicit_statement_star
    : implicit_statement_star implicit_statement { $$ = $1; LIST_ADD($$, $2); }
    | %empty { LIST_NEW($$); }
    ;

implicit_statement
    : KW_IMPLICIT KW_NONE sep { $$ = IMPLICIT_NONE(@$); }
    | KW_IMPLICIT KW_NONE "(" implicit_none_spec_list ")" sep {
            $$ = IMPLICIT_NONE2($4, @$); }
    | KW_IMPLICIT KW_INTEGER "(" letter_spec_list ")" sep {
            $$ = IMPLICIT(ATTR_TYPE(Integer, @$), $4, @$); }
    | KW_IMPLICIT KW_INTEGER "*" TK_INTEGER "(" letter_spec_list ")" sep {
            $$ = IMPLICIT(ATTR_TYPE_INT(Integer, $4, @$), $6, @$); }
    | KW_IMPLICIT KW_CHARACTER "(" letter_spec_list ")" sep {
            $$ = IMPLICIT(ATTR_TYPE(Character, @$), $4, @$); }
    | KW_IMPLICIT KW_CHARACTER "*" TK_INTEGER "(" letter_spec_list ")" sep {
            $$ = IMPLICIT(ATTR_TYPE_INT(Character, $4, @$), $6, @$); }
    | KW_IMPLICIT KW_REAL "(" letter_spec_list ")" sep {
            $$ = IMPLICIT(ATTR_TYPE(Real, @$), $4, @$); }
    | KW_IMPLICIT KW_REAL "*" TK_INTEGER "(" letter_spec_list ")" sep {
            $$ = IMPLICIT(ATTR_TYPE_INT(Real, $4, @$), $6, @$); }
    | KW_IMPLICIT KW_COMPLEX "(" letter_spec_list ")" sep {
            $$ = IMPLICIT(ATTR_TYPE(Complex, @$), $4, @$); }
    | KW_IMPLICIT KW_COMPLEX "*" TK_INTEGER "(" letter_spec_list ")" sep {
            $$ = IMPLICIT(ATTR_TYPE_INT(Complex, $4, @$), $6, @$); }
    | KW_IMPLICIT KW_LOGICAL "(" letter_spec_list ")" sep {
            $$ = IMPLICIT(ATTR_TYPE(Logical, @$), $4, @$); }
    | KW_IMPLICIT KW_LOGICAL "*" TK_INTEGER "(" letter_spec_list ")" sep {
            $$ = IMPLICIT(ATTR_TYPE_INT(Logical, $4, @$), $6, @$); }
    | KW_IMPLICIT KW_DOUBLE KW_PRECISION "(" letter_spec_list ")" sep {
            $$ = IMPLICIT(ATTR_TYPE(DoublePrecision, @$), $5, @$); }
    | KW_IMPLICIT KW_TYPE "(" id ")" "(" letter_spec_list ")" sep {
            $$ = IMPLICIT(ATTR_TYPE_NAME(Type, $4, @$), $7, @$); }
    | KW_IMPLICIT KW_PROCEDURE "(" id ")" "(" letter_spec_list ")" sep {
            $$ = IMPLICIT(ATTR_TYPE_NAME(Procedure, $4, @$), $7, @$); }
    | KW_IMPLICIT KW_CLASS "(" id ")" "(" letter_spec_list ")" sep {
            $$ = IMPLICIT(ATTR_TYPE_NAME(Class, $4, @$), $7, @$); }
    ;

implicit_none_spec_list
    : implicit_none_spec_list "," implicit_none_spec { $$ = $1; LIST_ADD($$, $3); }
    | implicit_none_spec { LIST_NEW($$); LIST_ADD($$, $1); }
    ;

implicit_none_spec
    : KW_EXTERNAL { $$ = IMPLICIT_NONE_EXTERNAL(@$); }
    | KW_TYPE { $$ = IMPLICIT_NONE_TYPE(@$); }
    ;

letter_spec_list
    : letter_spec_list "," letter_spec { $$ = $1; LIST_ADD($$, $3); }
    | letter_spec { LIST_NEW($$); LIST_ADD($$, $1); }
    ;

letter_spec
    : id           { $$ = LETTER_SPEC1($1, @$); }
    | id "-" id    { $$ = LETTER_SPEC2($1, $3, @$); }
    ;

use_statement_star
    : use_statement_star use_statement { $$ = $1; LIST_ADD($$, $2); }
    | %empty { LIST_NEW($$); }
    ;

use_statement
    : KW_USE use_modifiers id sep { $$ = USE1($2, $3, @$); }
    | KW_USE use_modifiers id "," KW_ONLY ":" use_symbol_list sep {
            $$ = USE2($2, $3, $7, @$); }
    ;

import_statement_star
    : import_statement_star import_statement { $$ = $1; LIST_ADD($$, $2); }
    | %empty { LIST_NEW($$); }
    ;

import_statement
    : KW_IMPORT sep { $$ = IMPORT0(Default, @$); }
    | KW_IMPORT id_list sep { $$ = IMPORT1($2, Default, @$); }
    | KW_IMPORT "::" id_list sep { $$ = IMPORT1($3, Default, @$); }
    | KW_IMPORT "," KW_ONLY ":" id_list sep { $$ = IMPORT1($5, Only, @$); }
    | KW_IMPORT "," KW_NONE sep { $$ = IMPORT0(None, @$); }
    | KW_IMPORT "," KW_ALL sep { $$ = IMPORT0(All, @$); }
    ;

use_symbol_list
    : use_symbol_list "," use_symbol { $$ = $1; LIST_ADD($$, $3); }
    | use_symbol { LIST_NEW($$); LIST_ADD($$, $1); }
    ;

use_symbol
    : id          { $$ = USE_SYMBOL1($1, @$); }
    | id "=>" id  { $$ = USE_SYMBOL2($1, $3, @$); }
    | KW_ASSIGNMENT "(" "=" ")"  { $$ = USE_ASSIGNMENT(@$); }
    | KW_OPERATOR "(" operator_type ")"  { $$ = INTRINSIC_OPERATOR($3, @$); }
    | KW_OPERATOR "(" TK_DEF_OP ")"  { $$ = DEFINED_OPERATOR($3, @$); }
    ;

use_modifiers
    : %empty { LIST_NEW($$); }
    | "::" { LIST_NEW($$); }
    | use_modifier_list "::" { $$ = $1; }
    ;

use_modifier_list
    : use_modifier_list "," use_modifier { $$=$1; LIST_ADD($$, $3); }
    | "," use_modifier { LIST_NEW($$); LIST_ADD($$, $2); }
    ;

use_modifier
    : KW_INTRINSIC { $$ = SIMPLE_ATTR(Intrinsic, @$); }
    | KW_NON_INTRINSIC { $$ = SIMPLE_ATTR(Non_Intrinsic, @$); }
    ;

// var_decl*
var_decl_star
    : var_decl_star var_decl { $$ = $1; LIST_ADD($$, $2); }
    | %empty { LIST_NEW($$); }
    ;

var_decl
    : var_type var_modifiers var_sym_decl_list sep {
            $$ = VAR_DECL1($1, $2, $3, @$); }
    | var_modifier sep {
            $$ = VAR_DECL2($1, @$); }
    | var_modifier var_sym_decl_list sep {
            $$ = VAR_DECL3($1, $2, @$); }
    | var_modifier "::" var_sym_decl_list sep {
            $$ = VAR_DECL3($1, $3, @$); }
    | KW_PARAMETER "(" named_constant_def_list ")" sep {
            $$ = VAR_DECL_PARAMETER($3, @$); }
    | KW_NAMELIST "/" id "/" id_list sep {
            $$ = VAR_DECL_NAMELIST($3, $5, @$); }
<<<<<<< HEAD
    | KW_EQUIVALENCE equivalence_set_list { $$ = EQUIVALENCE($2, @$); }
    ;

equivalence_set_list
    : equivalence_set_list "," equivalence_set { $$ = $1; LIST_ADD($$, $3); }
    | equivalence_set { LIST_NEW($$); LIST_ADD($$, $1); }
    ;

equivalence_set
    : "(" expr_list ")" { $$ = $2; }
=======
    | KW_COMMON common_block_list sep {
            $$ = VAR_DECL_COMMON($2, @$); }
    | KW_DATA data_set_list sep {
            $$ = VAR_DECL_DATA($2, @$); }
>>>>>>> 92084c24
    ;

named_constant_def_list
    : named_constant_def_list "," named_constant_def {
            $$ = $1; PLIST_ADD($$, $3); }
    | named_constant_def { LIST_NEW($$); PLIST_ADD($$, $1); }
    ;

named_constant_def
    : id "=" expr { $$ = VAR_SYM_DIM_INIT($1, nullptr, 0, $3, Equal, @$); }
    ;

common_block_list
    : common_block_list "," common_block { $$ = $1; PLIST_ADD($$, $3); }
    | common_block { LIST_NEW($$); PLIST_ADD($$, $1); }
    ;

common_block
    : "/" id "/" expr {  $$ = VAR_SYM_DIM_INIT($2, nullptr, 0, $4, Equal, @$); }
    | expr { $$ = VAR_SYM_DIM_EXPR($1, None, @$); }
    ;

data_set_list
    : data_set_list "," data_set { $$ = $1; LIST_ADD($$, $3); }
    | data_set { LIST_NEW($$); LIST_ADD($$, $1); }
    ;

data_set
    : data_object_list "/" data_stmt_value_list "/" { $$ = DATA($1, $3, @$); }
    ;

data_object_list
    : data_object_list "," data_object { $$ = $1; LIST_ADD($$, $3); }
    | data_object { LIST_NEW($$); LIST_ADD($$, $1); }
    ;

data_object
    : id { $$ = $1; }
    | struct_member_star id { NAME1($$, $2, $1, @$); }
    | id "(" fnarray_arg_list_opt ")" { $$ = FUNCCALLORARRAY($1, $3, @$); }
    | "(" data_object "," integer_type id "=" expr "," expr ")" {
            $$ = DATA_IMPLIED_DO1($2, $4, $5, $7, $9, @$); }
    | "(" data_object "," integer_type id "=" expr "," expr "," expr ")" {
            $$ = DATA_IMPLIED_DO2($2, $4, $5, $7, $9, $11, @$); }
    ;

data_stmt_value_list
    : data_stmt_value_list "," data_stmt_value { $$ = $1; LIST_ADD($$, $3); }
    | data_stmt_value { LIST_NEW($$); LIST_ADD($$, $1); }
    ;

data_stmt_value
    : data_stmt_repeat "*" data_stmt_constant
    | data_stmt_constant
    ;

data_stmt_repeat
    : TK_INTEGER { $$ = INTEGER($1, @$); }
    ;

data_stmt_constant
    : TK_INTEGER { $$ = INTEGER($1, @$); }
    | TK_REAL { $$ = REAL($1, @$); }
    | TK_STRING { $$ = STRING($1, @$); }
    | TK_BOZ_CONSTANT { $$ = BOZ($1, @$); }
    | ".true."  { $$ = TRUE(@$); }
    | ".false." { $$ = FALSE(@$); }
    ;

integer_type
    : KW_INTEGER "(" kind_arg_list ")" "::" {
            $$ = ATTR_TYPE_KIND(Integer, $3, @$); }
    | %empty { $$ = nullptr; }
    ;

kind_arg_list
    : kind_arg_list "," kind_arg2 { $$ = $1; LIST_ADD($$, *$3); }
    | kind_arg2 { LIST_NEW($$); LIST_ADD($$, *$1); }
    ;

kind_arg2
    : expr { $$ = KIND_ARG1($1, @$); }
    | "*" { $$ = KIND_ARG1S(@$); }
    | ":" { $$ = KIND_ARG1C(@$); }
    | id "=" expr { $$ = KIND_ARG2($1, $3, @$); }
    | id "=" "*" { $$ = KIND_ARG2S($1, @$); }
    | id "=" ":" { $$ = KIND_ARG2C($1, @$); }
    ;

var_modifiers
    : %empty { LIST_NEW($$); }
    | "::" { LIST_NEW($$); }
    | var_modifier_list "::" { $$ = $1; }
    ;

var_modifier_list
    : var_modifier_list "," var_modifier { $$=$1; LIST_ADD($$, $3); }
    | "," var_modifier { LIST_NEW($$); LIST_ADD($$, $2); }
    ;

var_modifier
    : KW_PARAMETER { $$ = SIMPLE_ATTR(Parameter, @$); }
    | KW_DIMENSION "(" array_comp_decl_list ")" { $$ = DIMENSION($3, @$); }
    | KW_DIMENSION { $$ = DIMENSION0(@$); }
    | KW_CODIMENSION "[" coarray_comp_decl_list "]" { $$ = CODIMENSION($3, @$); }
    | KW_ALLOCATABLE { $$ = SIMPLE_ATTR(Allocatable, @$); }
    | KW_ASYNCHRONOUS { $$ = SIMPLE_ATTR(Asynchronous, @$); }
    | KW_POINTER { $$ = SIMPLE_ATTR(Pointer, @$); }
    | KW_TARGET { $$ = SIMPLE_ATTR(Target, @$); }
    | KW_OPTIONAL { $$ = SIMPLE_ATTR(Optional, @$); }
    | KW_PROTECTED { $$ = SIMPLE_ATTR(Protected, @$); }
    | KW_SAVE { $$ = SIMPLE_ATTR(Save, @$); }
    | KW_SEQUENCE { $$ = SIMPLE_ATTR(Sequence, @$); }
    | KW_CONTIGUOUS { $$ = SIMPLE_ATTR(Contiguous, @$); }
    | KW_NOPASS { $$ = SIMPLE_ATTR(NoPass, @$); }
    | KW_PRIVATE { $$ = SIMPLE_ATTR(Private, @$); }
    | KW_PUBLIC { $$ = SIMPLE_ATTR(Public, @$); }
    | KW_ABSTRACT { $$ = SIMPLE_ATTR(Abstract, @$); }
    | KW_ENUMERATOR { $$ = SIMPLE_ATTR(Enumerator, @$); }
    | KW_INTENT "(" KW_IN ")" { $$ = INTENT(In, @$); }
    | KW_INTENT "(" KW_OUT ")" { $$ = INTENT(Out, @$); }
    | KW_INTENT "(" inout ")" { $$ = INTENT(InOut, @$); }
    | KW_INTRINSIC { $$ = SIMPLE_ATTR(Intrinsic, @$); }
    | KW_VALUE { $$ = SIMPLE_ATTR(Value, @$); }
    | KW_VOLATILE { $$ = SIMPLE_ATTR(Volatile, @$); }
    | KW_EXTENDS "(" id ")" { $$ = EXTENDS($3, @$); }
    | KW_BIND "(" id ")" { $$ = BIND($3, @$); }
    ;


var_type
    : KW_INTEGER { $$ = ATTR_TYPE(Integer, @$); }
    | KW_INTEGER "(" kind_arg_list ")" { $$ = ATTR_TYPE_KIND(Integer, $3, @$); }
    | KW_INTEGER "*" TK_INTEGER { $$ = ATTR_TYPE_INT(Integer, $3, @$); }
    | KW_CHARACTER { $$ = ATTR_TYPE(Character, @$); }
    | KW_CHARACTER "(" kind_arg_list ")" { $$ = ATTR_TYPE_KIND(Character, $3, @$); }
    | KW_CHARACTER "*" TK_INTEGER { $$ = ATTR_TYPE_INT(Character, $3, @$); }
    | KW_CHARACTER "*" "(" "*" ")" { $$ = ATTR_TYPE(Character, @$); } // TODO
    | KW_REAL { $$ = ATTR_TYPE(Real, @$); }
    | KW_REAL "(" kind_arg_list ")" { $$ = ATTR_TYPE_KIND(Real, $3, @$); }
    | KW_REAL "*" TK_INTEGER { $$ = ATTR_TYPE_INT(Real, $3, @$); }
    | KW_COMPLEX { $$ = ATTR_TYPE(Complex, @$); }
    | KW_COMPLEX "(" kind_arg_list ")" { $$ = ATTR_TYPE_KIND(Complex, $3, @$); }
    | KW_COMPLEX "*" TK_INTEGER { $$ = ATTR_TYPE_INT(Complex, $3, @$); }
    | KW_LOGICAL { $$ = ATTR_TYPE(Logical, @$); }
    | KW_LOGICAL "(" kind_arg_list ")" { $$ = ATTR_TYPE_KIND(Logical, $3, @$); }
    | KW_LOGICAL "*" TK_INTEGER { $$ = ATTR_TYPE_INT(Logical, $3, @$); }
    | KW_DOUBLE KW_PRECISION { $$ = ATTR_TYPE(DoublePrecision, @$); }
    | KW_TYPE "(" id ")" { $$ = ATTR_TYPE_NAME(Type, $3, @$); }
    | KW_PROCEDURE "(" id ")" { $$ = ATTR_TYPE_NAME(Procedure, $3, @$); }
    | KW_CLASS "(" id ")" { $$ = ATTR_TYPE_NAME(Class, $3, @$); }
    | KW_CLASS "(" "*" ")" { $$ = ATTR_TYPE(Class, @$); } // TODO
    ;

var_sym_decl_list
    : var_sym_decl_list "," var_sym_decl { $$=$1; PLIST_ADD($$, $3); }
    | var_sym_decl { LIST_NEW($$); PLIST_ADD($$, $1); }
    ;

var_sym_decl
    : id { $$ = VAR_SYM_NAME($1, None, @$); }
    | id "=" expr { $$ = VAR_SYM_DIM_INIT($1, nullptr, 0, $3, Equal, @$); }
    | id "=>" expr { $$ = VAR_SYM_DIM_INIT($1, nullptr, 0, $3, Assign, @$); }
    | id "*" expr { $$ = VAR_SYM_DIM_INIT($1, nullptr, 0, $3, Asterisk, @$); }
    | id "(" array_comp_decl_list ")" { $$ = VAR_SYM_DIM($1, $3.p, $3.n, None, @$); }
    | id "(" array_comp_decl_list ")" "=" expr {
            $$ = VAR_SYM_DIM_INIT($1, $3.p, $3.n, $6, Equal, @$); }
    | id "(" array_comp_decl_list ")" "=>" expr {
            $$ = VAR_SYM_DIM_INIT($1, $3.p, $3.n, $6, Assign, @$); }
    | id "[" coarray_comp_decl_list "]" {
            $$ = VAR_SYM_CODIM($1, $3.p, $3.n, None, @$); }
    | id "(" array_comp_decl_list ")" "[" coarray_comp_decl_list "]" {
            $$ = VAR_SYM_DIM_CODIM($1, $3.p, $3.n, $6.p, $6.n, None, @$); }
    | decl_spec { $$ = VAR_SYM_SPEC($1, None, @$); }
    ;

decl_spec
    : KW_OPERATOR "(" operator_type ")" { $$ = DECL_OP($3, @$); }
    | KW_OPERATOR "(" TK_DEF_OP ")" { $$ = DECL_DEFOP($3, @$); }
    | KW_ASSIGNMENT "(" "=" ")" { $$ = DECL_ASSIGNMENT(@$); }
    ;

array_comp_decl_list
    : array_comp_decl_list "," array_comp_decl { $$ = $1; PLIST_ADD($$, $3); }
    | array_comp_decl { LIST_NEW($$); PLIST_ADD($$, $1); }
    ;

array_comp_decl
    : expr           { $$ = ARRAY_COMP_DECL1d($1, @$); }
    | expr ":" expr  { $$ = ARRAY_COMP_DECL2d($1, $3, @$); }
    | expr ":"       { $$ = ARRAY_COMP_DECL3d($1, @$); }
    | ":" expr       { $$ = ARRAY_COMP_DECL4d($2, @$); }
    | ":"            { $$ = ARRAY_COMP_DECL5d(@$); }
    | "*"            { $$ = ARRAY_COMP_DECL6d(@$); }
    | expr ":" "*"   { $$ = ARRAY_COMP_DECL7d($1, @$); }
    ;

coarray_comp_decl_list
    : coarray_comp_decl_list "," coarray_comp_decl { $$ = $1; PLIST_ADD($$, $3); }
    | coarray_comp_decl { LIST_NEW($$); PLIST_ADD($$, $1); }
    ;

coarray_comp_decl
    : expr           { $$ = COARRAY_COMP_DECL1d($1, @$); }
    | expr ":" expr  { $$ = COARRAY_COMP_DECL2d($1, $3, @$); }
    | expr ":"       { $$ = COARRAY_COMP_DECL3d($1, @$); }
    | ":" expr       { $$ = COARRAY_COMP_DECL4d($2, @$); }
    | ":"            { $$ = COARRAY_COMP_DECL5d(@$); }
    | "*"            { $$ = COARRAY_COMP_DECL6d(@$); }
    | expr ":" "*"   { $$ = COARRAY_COMP_DECL7d($1, @$); }
    ;


// -----------------------------------------------------------------------------
// Control flow

statements
    : statements statement { $$ = $1; LIST_ADD($$, $2); }
    | %empty { LIST_NEW($$); }
    ;

sep
    : sep sep_one
    | sep_one
    ;

sep_one
    : TK_NEWLINE
    | TK_COMMENT
    | ";"
    ;

statement
    : statement1 sep { $$ = $1; }
    | TK_LABEL statement1 sep { $$ = $2; LABEL($$, $1); }
    ;

statement1
    : single_line_statement
    | multi_line_statement
    ;

single_line_statement
    : allocate_statement
    | assignment_statement
    | associate_statement
    | close_statement
    | continue_statement
    | cycle_statement
    | deallocate_statement
    | error_stop_statement
    | event_post_statement
    | event_wait_statement
    | exit_statement
    | forall_statement_single
    | format_statement
    | goto_statement
    | if_statement_single
    | inquire_statement
    | nullify_statement
    | open_statement
    | print_statement
    | read_statement
    | return_statement
    | rewind_statement
    | backspace_statement
    | stop_statement
    | subroutine_call
    | sync_all_statement
    | where_statement_single
    | write_statement
    ;

multi_line_statement
    : multi_line_statement0 { $$ = $1; }
    | id ":" multi_line_statement0 id { $$ = STMT_NAME($1, $4, $3); }
    ;

multi_line_statement0
    : associate_block
    | block_statement
    | critical_statement
    | do_statement
    | forall_statement
    | if_statement
    | select_statement
    | select_type_statement
    | where_statement
    | while_statement
    ;

assignment_statement
    : expr "=" expr { $$ = ASSIGNMENT($1, $3, @$); }
    ;

goto_statement
    : KW_GO KW_TO TK_INTEGER { $$ = GOTO($3, @$); }
    ;

associate_statement
    : expr "=>" expr { $$ = ASSOCIATE($1, $3, @$); }
    ;

associate_block
    : KW_ASSOCIATE "(" var_sym_decl_list ")" sep statements KW_END KW_ASSOCIATE {
        $$ = ASSOCIATE_BLOCK($3, $6, @$); }
    ;

block_statement
    : KW_BLOCK sep use_statement_star import_statement_star decl_star
        statements KW_END KW_BLOCK { $$ = BLOCK($3, $4, $5, $6, @$); }
    ;

allocate_statement
    : KW_ALLOCATE "(" fnarray_arg_list_opt ")" {
            $$ = ALLOCATE_STMT($3, @$); }

deallocate_statement
    : KW_DEALLOCATE "(" fnarray_arg_list_opt ")" {
            $$ = DEALLOCATE_STMT($3, @$); }

subroutine_call
    : KW_CALL id "(" fnarray_arg_list_opt ")" {
            $$ = SUBROUTINE_CALL($2, $4, @$); }
    | KW_CALL struct_member_star id "(" fnarray_arg_list_opt ")" {
            $$ = SUBROUTINE_CALL1($2, $3, $5, @$); }
    | KW_CALL id {
            $$ = SUBROUTINE_CALL2($2, @$); }
    | KW_CALL struct_member_star id {
            $$ = SUBROUTINE_CALL3($2, $3, @$); }
    ;

print_statement
    : KW_PRINT    "*"                  { $$ = PRINT0(        @$); }
    | KW_PRINT    "*"    ","           { $$ = PRINT0(        @$); }
    | KW_PRINT    "*"    "," expr_list { $$ = PRINT(     $4, @$); }
    | KW_PRINT TK_STRING               { $$ = PRINTF0($2,    @$); }
    | KW_PRINT TK_STRING ","           { $$ = PRINTF0($2,    @$); }
    | KW_PRINT TK_STRING "," expr_list { $$ = PRINTF($2, $4, @$); }
    ;

open_statement
    : KW_OPEN "(" write_arg_list ")" { $$ = OPEN($3, @$); }

close_statement
    : KW_CLOSE "(" write_arg_list ")" { $$ = CLOSE($3, @$); }

write_arg_list
    : write_arg_list "," write_arg2 { $$ = $1; PLIST_ADD($$, $3); }
    | write_arg2 { LIST_NEW($$); PLIST_ADD($$, $1); }
    ;

write_arg2
    : write_arg { WRITE_ARG1($$, $1); }
    | id "=" write_arg { WRITE_ARG2($$, $1, $3); }
    ;

write_arg
    : expr { $$ = $1; }
    | "*" { $$ = nullptr; }
    ;

write_statement
    : KW_WRITE "(" write_arg_list ")" expr_list { $$ = WRITE($3, $5, @$); }
    | KW_WRITE "(" write_arg_list ")" "," expr_list { $$ = WRITE($3, $6, @$); }
    | KW_WRITE "(" write_arg_list ")" { $$ = WRITE0($3, @$); }
    ;

read_statement
    : KW_READ "(" write_arg_list ")" expr_list { $$ = READ($3, $5, @$); }
    | KW_READ "(" write_arg_list ")" "," expr_list { $$ = READ($3, $6, @$); }
    | KW_READ "(" write_arg_list ")" { $$ = READ0($3, @$); }
    ;

nullify_statement
    : KW_NULLIFY "(" write_arg_list ")" {
            $$ = NULLIFY($3, @$); }

inquire_statement
    : KW_INQUIRE "(" write_arg_list ")" expr_list { $$ = INQUIRE($3, $5, @$); }
    | KW_INQUIRE "(" write_arg_list ")" { $$ = INQUIRE0($3, @$); }
    ;

rewind_statement
    : KW_REWIND "(" write_arg_list ")" { $$ = REWIND($3, @$); }
    | KW_REWIND id { $$ = REWIND2($2, @$); }
    | KW_REWIND TK_INTEGER { $$ = REWIND3($2, @$); }
    ;

backspace_statement
    : KW_BACKSPACE "(" write_arg_list ")" { $$ = BACKSPACE($3, @$); }
    ;

// sr-conflict (2x): KW_ENDIF can be an "id" or end of "if_statement"
if_statement
    : if_block endif {}
    ;

if_statement_single
    : KW_IF "(" expr ")" single_line_statement { $$ = IFSINGLE($3, $5, @$); }
    ;

if_block
    : KW_IF "(" expr ")" KW_THEN sep statements {
            $$ = IF1($3, $7, @$); }
    | KW_IF "(" expr ")" KW_THEN sep statements KW_ELSE sep statements {
            $$ = IF2($3, $7, $10, @$); }
    | KW_IF "(" expr ")" KW_THEN sep statements KW_ELSE if_block {
            $$ = IF3($3, $7, $9, @$); }
    | KW_IF "(" expr ")" KW_THEN sep statements elseif_block {
            $$ = IF3($3, $7, $8, @$); }
    ;

elseif_block
    : KW_ELSEIF "(" expr ")" KW_THEN sep statements {
            $$ = IF1($3, $7, @$); }
    | KW_ELSEIF "(" expr ")" KW_THEN sep statements KW_ELSE sep statements {
            $$ = IF2($3, $7, $10, @$); }
    | KW_ELSEIF "(" expr ")" KW_THEN sep statements KW_ELSE if_block {
            $$ = IF3($3, $7, $9, @$); }
    | KW_ELSEIF "(" expr ")" KW_THEN sep statements elseif_block {
            $$ = IF3($3, $7, $8, @$); }
    ;

where_statement
    : where_block endwhere {}
    ;

where_statement_single
    : KW_WHERE "(" expr ")" assignment_statement { $$ = WHERESINGLE($3, $5, @$); }
    ;

where_block
    : KW_WHERE "(" expr ")" sep statements {
            $$ = WHERE1($3, $6, @$); }
    | KW_WHERE "(" expr ")" sep statements KW_ELSE sep statements {
            $$ = WHERE2($3, $6, $9, @$); }
    | KW_WHERE "(" expr ")" sep statements KW_ELSE KW_WHERE sep statements {
            $$ = WHERE2($3, $6, $10, @$); }
    | KW_WHERE "(" expr ")" sep statements KW_ELSEWHERE sep statements {
            $$ = WHERE2($3, $6, $9, @$); }
    | KW_WHERE "(" expr ")" sep statements KW_ELSE where_block {
            $$ = WHERE3($3, $6, $8, @$); }
    ;

select_statement
    : KW_SELECT KW_CASE "(" expr ")" sep case_statements KW_END KW_SELECT {
            $$ = SELECT($4, $7, @$); }
    ;

case_statements
    : case_statements case_statement { $$ = $1; LIST_ADD($$, $2); }
    | %empty { LIST_NEW($$); }
    ;

case_statement
    : KW_CASE "(" expr_list ")" sep statements { $$ = CASE_STMT($3, $6, @$); }
    | KW_CASE "(" expr ":" ")" sep statements { $$ = CASE_STMT2($3, $7, @$); }
    | KW_CASE "(" ":" expr ")" sep statements { $$ = CASE_STMT3($4, $7, @$); }
    | KW_CASE "(" expr ":" expr ")" sep statements {
            $$ = CASE_STMT4($3, $5, $8, @$); }
    | KW_CASE KW_DEFAULT sep statements { $$ = CASE_STMT_DEFAULT($4, @$); }
    ;

select_type_statement
    : KW_SELECT KW_TYPE "(" expr ")" sep select_type_body_statements
        KW_END KW_SELECT {
                $$ = SELECT_TYPE1($4, $7, @$); }
    | KW_SELECT KW_TYPE "(" id "=>" expr ")" sep select_type_body_statements
        KW_END KW_SELECT {
                $$ = SELECT_TYPE2($4, $6, $9, @$); }
    ;

select_type_body_statements
    : select_type_body_statements select_type_body_statement {
                        $$ = $1; LIST_ADD($$, $2); }
    | %empty { LIST_NEW($$); }
    ;

select_type_body_statement
    : KW_TYPE KW_IS "(" TK_NAME ")" sep statements { $$ = TYPE_STMTNAME($4, $7, @$); }
    | KW_TYPE KW_IS "(" var_type ")" sep statements { $$ = TYPE_STMTVAR($4, $7, @$); }
    | KW_CLASS KW_IS "(" id ")" sep statements { $$ = CLASS_STMT($4, $7, @$); }
    | KW_CLASS KW_DEFAULT sep statements { $$ = CLASS_DEFAULT($4, @$); }
    ;


while_statement
    : KW_DO KW_WHILE "(" expr ")" sep statements enddo {
            $$ = WHILE($4, $7, @$); }
    ;

// sr-conflict (2x): "KW_DO sep" being either a do_statement or an expr
do_statement
    : KW_DO sep statements enddo {
            $$ = DO1($3, @$); }
    | KW_DO id "=" expr "," expr sep statements enddo {
            $$ = DO2($2, $4, $6, $8, @$); }
    | KW_DO id "=" expr "," expr "," expr sep statements enddo {
            $$ = DO3($2, $4, $6, $8, $10, @$); }
    | KW_DO TK_INTEGER id "=" expr "," expr sep statements enddo {
            $$ = DO2($3, $5, $7, $9, @$); }
    | KW_DO TK_INTEGER id "=" expr "," expr "," expr sep statements enddo {
            $$ = DO3($3, $5, $7, $9, $11, @$); }
    | KW_DO KW_CONCURRENT "(" concurrent_control_list ")"
        concurrent_locality_star sep statements enddo {
            $$ = DO_CONCURRENT1($4, $6, $8, @$); }
    | KW_DO KW_CONCURRENT "(" concurrent_control_list "," expr ")"
        concurrent_locality_star sep statements enddo {
            $$ = DO_CONCURRENT2($4, $6, $8, $10, @$); }
    ;

concurrent_control_list
    : concurrent_control_list "," concurrent_control {
        $$ = $1; LIST_ADD($$, $3); }
    | concurrent_control { LIST_NEW($$); LIST_ADD($$, $1); }
    ;

concurrent_control
    : id "=" expr ":" expr {
            $$ = CONCURRENT_CONTROL1($1, $3, $5,     @$); }
    | id "=" expr ":" expr ":" expr {
            $$ = CONCURRENT_CONTROL2($1, $3, $5, $7, @$); }
    ;

concurrent_locality_star
    : concurrent_locality_star concurrent_locality {
        $$ = $1; LIST_ADD($$, $2); }
    | %empty { LIST_NEW($$); }
    ;

concurrent_locality
    : KW_LOCAL "(" id_list ")" { $$ = CONCURRENT_LOCAL($3, @$); }
    | KW_LOCAL_INIT "(" id_list ")" { $$ = CONCURRENT_LOCAL_INIT($3, @$); }
    | KW_SHARED "(" id_list ")" { $$ = CONCURRENT_SHARED($3, @$); }
    | KW_DEFAULT "(" KW_NONE ")" { $$ = CONCURRENT_DEFAULT(@$); }
    | KW_REDUCE "(" reduce_op ":" id_list ")" {
        $$ = CONCURRENT_REDUCE($3, $5, @$); }
    ;

forall_statement
    : KW_FORALL "(" concurrent_control_list ")"
        concurrent_locality_star sep statements endforall {
            $$ = FORALL1($3, $5, $7, @$); }
    | KW_FORALL "(" concurrent_control_list "," expr ")"
        concurrent_locality_star sep statements endforall {
            $$ = FORALL2($3, $5, $7, $9, @$); }
    ;

forall_statement_single
    : KW_FORALL "(" concurrent_control_list ")"
        assignment_statement { $$ = FORALLSINGLE1($3, $5, @$); }
    | KW_FORALL "(" concurrent_control_list "," expr ")"
        assignment_statement { $$ = FORALLSINGLE2($3, $5, $7, @$); }
    ;

format_statement
    : KW_FORMAT "(" format_items ")" { $$ = FORMAT(@$); }
    | KW_FORMAT "(" format_items "," "*" "(" format_items ")" ")" {
            $$ = FORMAT(@$); }
    | KW_FORMAT "(" "*" "(" format_items ")" ")" {
            $$ = FORMAT(@$); }
    | KW_FORMAT "(" "/)" { $$ = FORMAT(@$); }
    | KW_FORMAT "(" TK_INTEGER "/)" { $$ = FORMAT(@$); }
    | KW_FORMAT "(" format_items "," "/)" { $$ = FORMAT(@$); }
    ;

format_items
    : format_items "," format_item
    | format_item
    ;


format_item
    : format_item1
    | format_item_slash
    | format_item_slash format_item1
    | format_item1 format_item_slash format_item1
    | ":"
    ;

format_item_slash
    : "/"
    | TK_INTEGER "/"
    | "//"
    ;

format_item1
    : format_item0
    | TK_INTEGER format_item0
    ;

format_item0
    : TK_NAME
    | TK_NAME TK_REAL
    | TK_REAL TK_REAL
    | TK_STRING
    | "(" format_items ")"
    ;

reduce_op
    : "+" { $$ = REDUCE_OP_TYPE_ADD(@$); }
    | "*" { $$ = REDUCE_OP_TYPE_MUL(@$); }
    | id  { $$ = REDUCE_OP_TYPE_ID($1, @$); }
    ;

inout
    : KW_IN_OUT
    | KW_INOUT
    ;

enddo
    : KW_END_DO
    | TK_LABEL KW_END_DO
    | KW_ENDDO
    | TK_LABEL KW_ENDDO
    ;

endforall
    : KW_END_FORALL
    | KW_ENDFORALL
    ;

endif
    : KW_END_IF
    | KW_ENDIF
    ;

endwhere
    : KW_END_WHERE
    | KW_ENDWHERE
    ;

exit_statement
    : KW_EXIT { $$ = EXIT(@$); }
    | KW_EXIT id { $$ = EXIT2($2, @$); }
    ;

return_statement
    : KW_RETURN { $$ = RETURN(@$); }
    | KW_RETURN expr { $$ = RETURN1($2, @$); }
    ;

cycle_statement
    : KW_CYCLE { $$ = CYCLE(@$); }
    | KW_CYCLE id { $$ = CYCLE2($2, @$); }
    ;

continue_statement
    : KW_CONTINUE { $$ = CONTINUE(@$); }
    ;

stop_statement
    : KW_STOP { $$ = STOP(@$); }
    | KW_STOP expr { $$ = STOP1($2, @$); }
    | KW_STOP "," KW_QUIET "=" expr { $$ = STOP2($5, @$); }
    | KW_STOP expr "," KW_QUIET "=" expr { $$ = STOP3($2, $6, @$); }
    ;

error_stop_statement
    : KW_ERROR KW_STOP { $$ = ERROR_STOP(@$); }
    | KW_ERROR KW_STOP expr { $$ = ERROR_STOP1($3, @$); }
    | KW_ERROR KW_STOP "," KW_QUIET "=" expr { $$ = ERROR_STOP2($6, @$); }
    | KW_ERROR KW_STOP expr "," KW_QUIET "=" expr {
            $$ = ERROR_STOP3($3, $7, @$); }
    ;

event_post_statement
    : KW_EVENT KW_POST "(" expr ")" { $$ = EVENT_POST($4, @$); }
    | KW_EVENT KW_POST "(" expr "," event_post_stat_list ")" {
            $$ = EVENT_POST1($4, $6, @$); }
    ;

event_wait_statement
    : KW_EVENT KW_WAIT "(" expr ")" {
            $$ = EVENT_WAIT($4, @$); }
    | KW_EVENT KW_WAIT "(" expr "," event_wait_spec_list ")" {
            $$ = EVENT_WAIT1($4, $6, @$); }
    ;

sync_all_statement
    : KW_SYNC KW_ALL { $$ = SYNC_ALL(@$); }
    | KW_SYNC KW_ALL "(" sync_stat_list ")" { $$ = SYNC_ALL1($4, @$); }
    ;

event_wait_spec_list
    : event_wait_spec_list "," sync_stat { $$ = $1; LIST_ADD($$, $3); }
    | event_wait_spec { LIST_NEW($$); LIST_ADD($$, $1); }
    | %empty { LIST_NEW($$); }
    ;

event_wait_spec
    : id "=" expr { $$ = EVENT_WAIT_KW_ARG($1, $3, @$); }
    ;

event_post_stat_list
    : sync_stat { LIST_NEW($$); LIST_ADD($$, $1); }
    ;

sync_stat_list
    : sync_stat { LIST_NEW($$); LIST_ADD($$, $1); }
    | %empty { LIST_NEW($$); }
    ;

sync_stat
    : KW_STAT "=" id { $$ = STAT($3, @$); }
    | KW_ERRMSG "=" id { $$ = ERRMSG($3, @$); }
    ;

critical_statement
    : KW_CRITICAL sep statements KW_END KW_CRITICAL { $$ = CRITICAL($3, @$); }
    | KW_CRITICAL "(" sync_stat_list ")" sep statements KW_END KW_CRITICAL {
            $$ = CRITICAL1($3, $6, @$); }
    ;
// -----------------------------------------------------------------------------
// Fortran expression

expr_list_opt
    : expr_list { $$ = $1; }
    | %empty { LIST_NEW($$); }
    ;

expr_list
    : expr_list "," expr { $$ = $1; LIST_ADD($$, $3); }
    | expr { LIST_NEW($$); LIST_ADD($$, $1); }
    ;

rbracket
    : "]"
    | "/)"
    ;

expr
// ### primary
    : id { $$ = $1; }
    | struct_member_star id { NAME1($$, $2, $1, @$); }
    | id "(" fnarray_arg_list_opt ")" { $$ = FUNCCALLORARRAY($1, $3, @$); }
    | id "[" coarray_arg_list "]" {
            $$ = COARRAY1($1, $3, @$); }
    | id "(" fnarray_arg_list_opt ")" "[" coarray_arg_list "]" {
            $$ = COARRAY2($1, $3, $6, @$); }
    | struct_member_star id "(" fnarray_arg_list_opt ")" {
            $$ = FUNCCALLORARRAY2($1, $2, $4, @$); }
    | "[" expr_list_opt rbracket { $$ = ARRAY_IN($2, @$); }
    | "[" var_type "::" expr_list_opt rbracket { $$ = ARRAY_IN1($2, $4, @$); }
    | TK_INTEGER { $$ = INTEGER($1, @$); }
    | TK_REAL { $$ = REAL($1, @$); }
    | TK_STRING { $$ = STRING($1, @$); }
    | TK_BOZ_CONSTANT { $$ = BOZ($1, @$); }
    | ".true."  { $$ = TRUE(@$); }
    | ".false." { $$ = FALSE(@$); }
    | "(" expr ")" { $$ = $2; }
    | "(" expr "," expr ")" { $$ = COMPLEX($2, $4, @$); }
    | "(" expr "," id "=" expr "," expr ")" {
            $$ = IMPLIED_DO_LOOP1($2, $4, $6, $8, @$); }
    | "(" expr "," expr "," id "=" expr "," expr ")" {
            $$ = IMPLIED_DO_LOOP2($2, $4, $6, $8, $10, @$); }
    | "(" expr "," expr "," expr_list "," id "=" expr "," expr ")" {
            $$ = IMPLIED_DO_LOOP3($2, $4, $6, $8, $10, $12, @$); }

// ### level-1

// ### level-2
    | expr "+" expr { $$ = ADD($1, $3, @$); }
    | expr "-" expr { $$ = SUB($1, $3, @$); }
    | expr "*" expr { $$ = MUL($1, $3, @$); }
    | expr "/" expr { $$ = DIV($1, $3, @$); }
    | "-" expr %prec UMINUS { $$ = UNARY_MINUS($2, @$); }
    | "+" expr %prec UMINUS { $$ = UNARY_PLUS ($2, @$); }
    | expr "**" expr { $$ = POW($1, $3, @$); }

// ### level-3
    | expr "//" expr { $$ = STRCONCAT($1, $3, @$); }

// ### level-4
    | expr "==" expr { $$ = EQ($1, $3, @$); }
    | expr "/=" expr { $$ = NE($1, $3, @$); }
    | expr "<" expr { $$ = LT($1, $3, @$); }
    | expr "<=" expr { $$ = LE($1, $3, @$); }
    | expr ">" expr { $$ = GT($1, $3, @$); }
    | expr ">=" expr { $$ = GE($1, $3, @$); }

// ### level-5
    | ".not." expr { $$ = NOT($2, @$); }
    | expr ".and." expr { $$ = AND($1, $3, @$); }
    | expr ".or." expr { $$ = OR($1, $3, @$); }
    | expr ".eqv." expr { $$ = EQV($1, $3, @$); }
    | expr ".neqv." expr { $$ = NEQV($1, $3, @$); }
    | expr TK_DEF_OP expr { $$ = DEFOP($1, $2, $3, @$); }
    ;

struct_member_star
    : struct_member_star struct_member { $$ = $1; PLIST_ADD($$, $2); }
    | struct_member { LIST_NEW($$); PLIST_ADD($$, $1); }
    ;

struct_member
    : id "%" { STRUCT_MEMBER1($$, $1); }
    | id "(" fnarray_arg_list_opt ")" "%" { STRUCT_MEMBER2($$, $1, $3); }
    ;

fnarray_arg_list_opt
    : fnarray_arg_list_opt "," fnarray_arg { $$ = $1; PLIST_ADD($$, $3); }
    | fnarray_arg { LIST_NEW($$); PLIST_ADD($$, $1); }
    | %empty { LIST_NEW($$); }
    ;

fnarray_arg
// array element / function argument
    : expr                   { $$ = ARRAY_COMP_DECL_0i0($1, @$); }
// array section
    | ":"                    { $$ = ARRAY_COMP_DECL_001(@$); }
    | expr ":"               { $$ = ARRAY_COMP_DECL_a01($1, @$); }
    | ":" expr               { $$ = ARRAY_COMP_DECL_0b1($2, @$); }
    | expr ":" expr          { $$ = ARRAY_COMP_DECL_ab1($1, $3, @$); }
    | "::" expr              { $$ = ARRAY_COMP_DECL_00c($2, @$); }
    | ":" ":" expr           { $$ = ARRAY_COMP_DECL_00c($3, @$); }
    | expr "::" expr         { $$ = ARRAY_COMP_DECL_a0c($1, $3, @$); }
    | expr ":" ":" expr      { $$ = ARRAY_COMP_DECL_a0c($1, $4, @$); }
    | ":" expr ":" expr      { $$ = ARRAY_COMP_DECL_0bc($2, $4, @$); }
    | expr ":" expr ":" expr { $$ = ARRAY_COMP_DECL_abc($1, $3, $5, @$); }
// keyword function argument
    | id "=" expr            { $$ = ARRAY_COMP_DECL1k($1, $3, @$); }
    ;

coarray_arg_list
    : coarray_arg_list "," coarray_arg { $$ = $1; PLIST_ADD($$, $3); }
    | coarray_arg { LIST_NEW($$); PLIST_ADD($$, $1); }
    ;

coarray_arg
// array element / function argument
    : expr                   { $$ = COARRAY_COMP_DECL_0i0($1, @$); }
// array section
    | ":"                    { $$ = COARRAY_COMP_DECL_001(@$); }
    | expr ":"               { $$ = COARRAY_COMP_DECL_a01($1, @$); }
    | ":" expr               { $$ = COARRAY_COMP_DECL_0b1($2, @$); }
    | expr ":" expr          { $$ = COARRAY_COMP_DECL_ab1($1, $3, @$); }
    | "::" expr              { $$ = COARRAY_COMP_DECL_00c($2, @$); }
    | ":" ":" expr           { $$ = COARRAY_COMP_DECL_00c($3, @$); }
    | expr "::" expr         { $$ = COARRAY_COMP_DECL_a0c($1, $3, @$); }
    | expr ":" ":" expr      { $$ = COARRAY_COMP_DECL_a0c($1, $4, @$); }
    | ":" expr ":" expr      { $$ = COARRAY_COMP_DECL_0bc($2, $4, @$); }
    | expr ":" expr ":" expr { $$ = COARRAY_COMP_DECL_abc($1, $3, $5, @$); }
// keyword function argument
    | id "=" expr            { $$ = COARRAY_COMP_DECL1k($1, $3, @$); }
// star
    | "*"                    { $$ = COARRAY_COMP_DECL_star(@$); }
    ;

id_list_opt
    : id_list
    | %empty { LIST_NEW($$); }
    ;

id_list
    : id_list "," id { $$ = $1; LIST_ADD($$, $3); }
    | id { LIST_NEW($$); LIST_ADD($$, $1); }
    ;

// id?
id_opt
    : id
    | %empty
    ;


id
    : TK_NAME { $$ = SYMBOL($1, @$); }
    | KW_ABSTRACT { $$ = SYMBOL($1, @$); }
    | KW_ALL { $$ = SYMBOL($1, @$); }
    | KW_ALLOCATABLE { $$ = SYMBOL($1, @$); }
    | KW_ALLOCATE { $$ = SYMBOL($1, @$); }
    | KW_ASSIGNMENT { $$ = SYMBOL($1, @$); }
    | KW_ASSOCIATE { $$ = SYMBOL($1, @$); }
    | KW_ASYNCHRONOUS { $$ = SYMBOL($1, @$); }
    | KW_BACKSPACE { $$ = SYMBOL($1, @$); }
    | KW_BIND { $$ = SYMBOL($1, @$); }
    | KW_BLOCK { $$ = SYMBOL($1, @$); }
    | KW_CALL { $$ = SYMBOL($1, @$); }
    | KW_CASE { $$ = SYMBOL($1, @$); }
    | KW_CHARACTER { $$ = SYMBOL($1, @$); }
    | KW_CLASS { $$ = SYMBOL($1, @$); }
    | KW_CLOSE { $$ = SYMBOL($1, @$); }
    | KW_CODIMENSION { $$ = SYMBOL($1, @$); }
    | KW_COMMON { $$ = SYMBOL($1, @$); }
    | KW_COMPLEX { $$ = SYMBOL($1, @$); }
    | KW_CONCURRENT { $$ = SYMBOL($1, @$); }
    | KW_CONTAINS { $$ = SYMBOL($1, @$); }
    | KW_CONTIGUOUS { $$ = SYMBOL($1, @$); }
    | KW_CONTINUE { $$ = SYMBOL($1, @$); }
    | KW_CRITICAL { $$ = SYMBOL($1, @$); }
    | KW_CYCLE { $$ = SYMBOL($1, @$); }
    | KW_DATA { $$ = SYMBOL($1, @$); }
    | KW_DEALLOCATE { $$ = SYMBOL($1, @$); }
    | KW_DEFAULT { $$ = SYMBOL($1, @$); }
    | KW_DEFERRED { $$ = SYMBOL($1, @$); }
    | KW_DIMENSION { $$ = SYMBOL($1, @$); }
    | KW_DO { $$ = SYMBOL($1, @$); }
    | KW_DOWHILE { $$ = SYMBOL($1, @$); }
    | KW_DOUBLE { $$ = SYMBOL($1, @$); }
    | KW_ELEMENTAL { $$ = SYMBOL($1, @$); }
    | KW_ELSE { $$ = SYMBOL($1, @$); }
    | KW_ELSEIF { $$ = SYMBOL($1, @$); }
    | KW_ELSEWHERE { $$ = SYMBOL($1, @$); }
    | KW_END { $$ = SYMBOL($1, @$); }
    | KW_ENDDO { $$ = SYMBOL($1, @$); }
    | KW_ENDIF { $$ = SYMBOL($1, @$); }
    | KW_ENDINTERFACE { $$ = SYMBOL($1, @$); }
    | KW_ENTRY { $$ = SYMBOL($1, @$); }
    | KW_ENUM { $$ = SYMBOL($1, @$); }
    | KW_ENUMERATOR { $$ = SYMBOL($1, @$); }
    | KW_EQUIVALENCE { $$ = SYMBOL($1, @$); }
    | KW_ERRMSG { $$ = SYMBOL($1, @$); }
    | KW_ERROR { $$ = SYMBOL($1, @$); }
    | KW_EVENT { $$ = SYMBOL($1, @$); }
    | KW_EXIT { $$ = SYMBOL($1, @$); }
    | KW_EXTENDS { $$ = SYMBOL($1, @$); }
    | KW_EXTERNAL { $$ = SYMBOL($1, @$); }
    | KW_FILE { $$ = SYMBOL($1, @$); }
    | KW_FINAL { $$ = SYMBOL($1, @$); }
    | KW_FLUSH { $$ = SYMBOL($1, @$); }
    | KW_FORALL { $$ = SYMBOL($1, @$); }
    | KW_FORMAT { $$ = SYMBOL($1, @$); }
    | KW_FORMATTED { $$ = SYMBOL($1, @$); }
    | KW_FUNCTION { $$ = SYMBOL($1, @$); }
    | KW_GENERIC { $$ = SYMBOL($1, @$); }
    | KW_GO { $$ = SYMBOL($1, @$); }
    | KW_IF { $$ = SYMBOL($1, @$); }
    | KW_IMPLICIT { $$ = SYMBOL($1, @$); }
    | KW_IMPORT { $$ = SYMBOL($1, @$); }
    | KW_IMPURE { $$ = SYMBOL($1, @$); }
    | KW_IN { $$ = SYMBOL($1, @$); }
    | KW_INCLUDE { $$ = SYMBOL($1, @$); }
    | KW_INOUT { $$ = SYMBOL($1, @$); }
    | KW_INQUIRE { $$ = SYMBOL($1, @$); }
    | KW_INTEGER { $$ = SYMBOL($1, @$); }
    | KW_INTENT { $$ = SYMBOL($1, @$); }
    | KW_INTERFACE { $$ = SYMBOL($1, @$); }
    | KW_INTRINSIC { $$ = SYMBOL($1, @$); }
    | KW_IS { $$ = SYMBOL($1, @$); }
    | KW_KIND { $$ = SYMBOL($1, @$); }
    | KW_LEN { $$ = SYMBOL($1, @$); }
    | KW_LOCAL { $$ = SYMBOL($1, @$); }
    | KW_LOCAL_INIT { $$ = SYMBOL($1, @$); }
    | KW_LOGICAL { $$ = SYMBOL($1, @$); }
    | KW_MODULE { $$ = SYMBOL($1, @$); }
    | KW_MOLD { $$ = SYMBOL($1, @$); }
    | KW_NAME { $$ = SYMBOL($1, @$); }
    | KW_NAMELIST { $$ = SYMBOL($1, @$); }
    | KW_NOPASS { $$ = SYMBOL($1, @$); }
    | KW_NON_INTRINSIC { $$ = SYMBOL($1, @$); }
    | KW_NON_OVERRIDABLE { $$ = SYMBOL($1, @$); }
    | KW_NON_RECURSIVE { $$ = SYMBOL($1, @$); }
    | KW_NONE { $$ = SYMBOL($1, @$); }
    | KW_NULLIFY { $$ = SYMBOL($1, @$); }
    | KW_ONLY { $$ = SYMBOL($1, @$); }
    | KW_OPEN { $$ = SYMBOL($1, @$); }
    | KW_OPERATOR { $$ = SYMBOL($1, @$); }
    | KW_OPTIONAL { $$ = SYMBOL($1, @$); }
    | KW_OUT { $$ = SYMBOL($1, @$); }
    | KW_PARAMETER { $$ = SYMBOL($1, @$); }
    | KW_PASS { $$ = SYMBOL($1, @$); }
    | KW_POINTER { $$ = SYMBOL($1, @$); }
    | KW_POST { $$ = SYMBOL($1, @$); }
    | KW_PRECISION { $$ = SYMBOL($1, @$); }
    | KW_PRINT { $$ = SYMBOL($1, @$); }
    | KW_PRIVATE { $$ = SYMBOL($1, @$); }
    | KW_PROCEDURE { $$ = SYMBOL($1, @$); }
    | KW_PROGRAM { $$ = SYMBOL($1, @$); }
    | KW_PROTECTED { $$ = SYMBOL($1, @$); }
    | KW_PUBLIC { $$ = SYMBOL($1, @$); }
    | KW_PURE { $$ = SYMBOL($1, @$); }
    | KW_QUIET { $$ = SYMBOL($1, @$); }
    | KW_RANK { $$ = SYMBOL($1, @$); }
    | KW_READ { $$ = SYMBOL($1, @$); }
    | KW_REAL { $$ = SYMBOL($1, @$); }
    | KW_RECURSIVE { $$ = SYMBOL($1, @$); }
    | KW_REDUCE { $$ = SYMBOL($1, @$); }
    | KW_RESULT { $$ = SYMBOL($1, @$); }
    | KW_RETURN { $$ = SYMBOL($1, @$); }
    | KW_REWIND { $$ = SYMBOL($1, @$); }
    | KW_SAVE { $$ = SYMBOL($1, @$); }
    | KW_SELECT { $$ = SYMBOL($1, @$); }
    | KW_SEQUENCE { $$ = SYMBOL($1, @$); }
    | KW_SHARED { $$ = SYMBOL($1, @$); }
    | KW_SOURCE { $$ = SYMBOL($1, @$); }
    | KW_STAT { $$ = SYMBOL($1, @$); }
    | KW_STOP { $$ = SYMBOL($1, @$); }
    | KW_SUBMODULE { $$ = SYMBOL($1, @$); }
    | KW_SUBROUTINE { $$ = SYMBOL($1, @$); }
    | KW_SYNC { $$ = SYMBOL($1, @$); }
    | KW_TARGET { $$ = SYMBOL($1, @$); }
    | KW_TEAM { $$ = SYMBOL($1, @$); }
    | KW_TEAM_NUMBER { $$ = SYMBOL($1, @$); }
    | KW_THEN { $$ = SYMBOL($1, @$); }
    | KW_TO { $$ = SYMBOL($1, @$); }
    | KW_TYPE { $$ = SYMBOL($1, @$); }
    | KW_UNFORMATTED { $$ = SYMBOL($1, @$); }
    | KW_USE { $$ = SYMBOL($1, @$); }
    | KW_VALUE { $$ = SYMBOL($1, @$); }
    | KW_VOLATILE { $$ = SYMBOL($1, @$); }
    | KW_WAIT { $$ = SYMBOL($1, @$); }
    | KW_WHERE { $$ = SYMBOL($1, @$); }
    | KW_WHILE { $$ = SYMBOL($1, @$); }
    | KW_WRITE { $$ = SYMBOL($1, @$); }
    ;<|MERGE_RESOLUTION|>--- conflicted
+++ resolved
@@ -4,13 +4,8 @@
 %param {LFortran::Parser &p}
 %locations
 %glr-parser
-<<<<<<< HEAD
-%expect    548 // shift/reduce conflicts
-%expect-rr 93  // reduce/reduce conflicts
-=======
 %expect    536 // shift/reduce conflicts
 %expect-rr 84  // reduce/reduce conflicts
->>>>>>> 92084c24
 
 // Uncomment this to get verbose error messages
 //%define parse.error verbose
@@ -918,23 +913,20 @@
             $$ = VAR_DECL_PARAMETER($3, @$); }
     | KW_NAMELIST "/" id "/" id_list sep {
             $$ = VAR_DECL_NAMELIST($3, $5, @$); }
-<<<<<<< HEAD
-    | KW_EQUIVALENCE equivalence_set_list { $$ = EQUIVALENCE($2, @$); }
-    ;
-
-equivalence_set_list
-    : equivalence_set_list "," equivalence_set { $$ = $1; LIST_ADD($$, $3); }
-    | equivalence_set { LIST_NEW($$); LIST_ADD($$, $1); }
-    ;
-
-equivalence_set
-    : "(" expr_list ")" { $$ = $2; }
-=======
     | KW_COMMON common_block_list sep {
             $$ = VAR_DECL_COMMON($2, @$); }
     | KW_DATA data_set_list sep {
             $$ = VAR_DECL_DATA($2, @$); }
->>>>>>> 92084c24
+    | KW_EQUIVALENCE equivalence_set_list { $$ = EQUIVALENCE($2, @$); }
+    ;
+
+equivalence_set_list
+    : equivalence_set_list "," equivalence_set { $$ = $1; LIST_ADD($$, $3); }
+    | equivalence_set { LIST_NEW($$); LIST_ADD($$, $1); }
+    ;
+
+equivalence_set
+    : "(" expr_list ")" { $$ = $2; }
     ;
 
 named_constant_def_list
