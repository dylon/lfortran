--- conflicted
+++ resolved
@@ -353,16 +353,7 @@
             // Single character symbols
             "(" { RET(TK_LPAREN) }
             "(" / "/=" { RET(TK_LPAREN) } // To parse "operator(/=)" correctly
-<<<<<<< HEAD
-=======
             "(" / "//)" { RET(TK_LPAREN) } // To parse "operator(//)" correctly
-            "(" / "/," { RET(TK_LPAREN) } // To parse "format(/,'xx')" correctly
-            "(" / ("/" whitespace ",") { RET(TK_LPAREN) } // To parse "format(/ ,'xx')" correctly
-            "(" / "//," { RET(TK_LPAREN) } // To parse "format(//,'xx')" correctly
-            "(" / ("//" whitespace ",") { RET(TK_LPAREN) } // To parse "format(// ,'xx')" correctly
-            "(" / "/)" { RET(TK_LPAREN) } // To parse "format(/)" correctly
-            "(" / ("/" whitespace ")") { RET(TK_LPAREN) } // To parse "format(/ )" correctly
->>>>>>> e3fc730f
             ")" { RET(TK_RPAREN) }
             "[" | "(/" { RET(TK_LBRACKET) }
             "]" { RET(TK_RBRACKET) }
