--- conflicted
+++ resolved
@@ -1423,25 +1423,21 @@
         declare_vars(x);
     }
 
-<<<<<<< HEAD
-=======
-    void visit_Function(const ASR::Function_t &x) {
-        if( !(x.m_abi == ASR::abiType::Source ||
-              x.m_abi == ASR::abiType::Interactive ||
-              (x.m_abi == ASR::abiType::Intrinsic && 
-               ((fname2arg_type.find(std::string(x.m_name)) != fname2arg_type.end() || x.m_deftype != ASR::deftypeType::Interface) &&  
-                std::find(c_runtime_intrinsics.begin(), c_runtime_intrinsics.end(), std::string(x.m_name)) 
-                == c_runtime_intrinsics.end()))) ) { 
-                            return;
-        }
-        instantiate_function(x);
-        visit_procedures(x);
-        generate_function(x);
-        parent_function = nullptr;
-    }
-
-
->>>>>>> 1159f7ab
+    // void visit_Function(const ASR::Function_t &x) {
+    //     if( !(x.m_abi == ASR::abiType::Source ||
+    //           x.m_abi == ASR::abiType::Interactive ||
+    //           (x.m_abi == ASR::abiType::Intrinsic && 
+    //            ((fname2arg_type.find(std::string(x.m_name)) != fname2arg_type.end() || x.m_deftype != ASR::deftypeType::Interface) &&  
+    //             std::find(c_runtime_intrinsics.begin(), c_runtime_intrinsics.end(), std::string(x.m_name)) 
+    //             == c_runtime_intrinsics.end()))) ) { 
+    //                         return;
+    //     }
+    //     instantiate_function(x);
+    //     visit_procedures(x);
+    //     generate_function(x);
+    //     parent_function = nullptr;
+    // }
+
     void visit_Subroutine(const ASR::Subroutine_t &x) {
         if (x.m_abi != ASR::abiType::Source &&
             x.m_abi != ASR::abiType::Interactive) {
@@ -2823,22 +2819,6 @@
                         uint32_t h = get_hash((ASR::asr_t*)arg);
                         if (llvm_symtab.find(h) != llvm_symtab.end()){
                             tmp = llvm_symtab[h];
-                        } else {
-                            auto finder = std::find(nested_globals.begin(), 
-                                    nested_globals.end(), h);
-                            LFORTRAN_ASSERT(finder != nested_globals.end());
-                            llvm::Value* ptr = module->getOrInsertGlobal(nested_desc_name,
-                                nested_global_struct);
-                            int idx = std::distance(nested_globals.begin(), finder);
-                            tmp = builder->CreateLoad(create_gep(ptr, idx));
-                        }
-                    } else if (is_a<ASR::Function_t>(*symbol_get_past_external(
-                        ASR::down_cast<ASR::Var_t>(x.m_args[i])->m_v))) {
-<<<<<<< HEAD
-                    ASR::Variable_t *arg = EXPR2VAR(x.m_args[i]);
-                    uint32_t h = get_hash((ASR::asr_t*)arg);
-                    if (llvm_symtab.find(h) != llvm_symtab.end()){
-                        tmp = llvm_symtab[h];
                         const ASR::symbol_t* func_subrout = symbol_get_past_external(x.m_name);
                         ASR::abiType x_abi = (ASR::abiType) 0;
                         std::string orig_arg_name = "";
@@ -2875,36 +2855,38 @@
                                 int rank = ((llvm::ArrayType*)(tmp_type->getElementType(2)))->getNumElements();
                                 builder->CreateStore(llvm::ConstantInt::get(context, llvm::APInt(32, rank)), rank_ptr);
                                 tmp = arg_struct;
-                            }
-                        } else if( x_abi == ASR::abiType::Source && 
-                                   tmp_type->isStructTy() && 
-                                   static_cast<llvm::StructType*>(tmp_type)->
-                                   getElementType(0)->isArrayTy() ) {
-                            //std::cout<<"Inside Array Conversion "<<tmp_type<<std::endl;
-                            llvm::Type* new_arr_type = arr_arg_type_cache[name][orig_arg_name];
-                            //std::cout<<new_arr_type<<std::endl;
-                            llvm::Value* arg_struct = builder->CreateAlloca(new_arr_type, nullptr);
-                            llvm::Value* first_ele_ptr = create_gep(create_gep(tmp, 0), 0);
-                            // print_util(builder->CreateLoad(first_ele_ptr), "%d", "\n");
-                            llvm::Value* first_arg_ptr = create_gep(arg_struct, 0);
-                            builder->CreateStore(first_ele_ptr, first_arg_ptr);
-                            llvm::Value* sec_ele_ptr = builder->CreateLoad(create_gep(tmp, 1));
-                            llvm::Value* sec_arg_ptr = create_gep(arg_struct, 1); 
-                            builder->CreateStore(sec_ele_ptr, sec_arg_ptr);   
-                            llvm::Value* third_ele_ptr = builder->CreateLoad(create_gep(tmp, 2));
-                            llvm::Value* third_arg_ptr = create_gep(arg_struct, 2); 
-                            builder->CreateStore(third_ele_ptr, third_arg_ptr);   
-                            tmp = arg_struct;
-                        } 
-                    } else {
-                        auto finder = std::find(needed_globals.begin(), 
-                                needed_globals.end(), h);
-                        LFORTRAN_ASSERT(finder != needed_globals.end());
-                        llvm::Value* ptr = module->getOrInsertGlobal(desc_name,
-                            needed_global_struct);
-                        int idx = std::distance(needed_globals.begin(), finder);
-                        tmp = builder->CreateLoad(create_gep(ptr, idx));
-=======
+                                }
+                            } else if( x_abi == ASR::abiType::Source && 
+                                    tmp_type->isStructTy() && 
+                                    static_cast<llvm::StructType*>(tmp_type)->
+                                    getElementType(0)->isArrayTy() ) {
+                                //std::cout<<"Inside Array Conversion "<<tmp_type<<std::endl;
+                                llvm::Type* new_arr_type = arr_arg_type_cache[name][orig_arg_name];
+                                //std::cout<<new_arr_type<<std::endl;
+                                llvm::Value* arg_struct = builder->CreateAlloca(new_arr_type, nullptr);
+                                llvm::Value* first_ele_ptr = create_gep(create_gep(tmp, 0), 0);
+                                // print_util(builder->CreateLoad(first_ele_ptr), "%d", "\n");
+                                llvm::Value* first_arg_ptr = create_gep(arg_struct, 0);
+                                builder->CreateStore(first_ele_ptr, first_arg_ptr);
+                                llvm::Value* sec_ele_ptr = builder->CreateLoad(create_gep(tmp, 1));
+                                llvm::Value* sec_arg_ptr = create_gep(arg_struct, 1); 
+                                builder->CreateStore(sec_ele_ptr, sec_arg_ptr);   
+                                llvm::Value* third_ele_ptr = builder->CreateLoad(create_gep(tmp, 2));
+                                llvm::Value* third_arg_ptr = create_gep(arg_struct, 2); 
+                                builder->CreateStore(third_ele_ptr, third_arg_ptr);   
+                                tmp = arg_struct;
+                            } 
+                        } else {
+                            auto finder = std::find(nested_globals.begin(), 
+                                    nested_globals.end(), h);
+                            LFORTRAN_ASSERT(finder != nested_globals.end());
+                            llvm::Value* ptr = module->getOrInsertGlobal(nested_desc_name,
+                                nested_global_struct);
+                            int idx = std::distance(nested_globals.begin(), finder);
+                            tmp = builder->CreateLoad(create_gep(ptr, idx));
+                        }
+                    } else if (is_a<ASR::Function_t>(*symbol_get_past_external(
+                        ASR::down_cast<ASR::Var_t>(x.m_args[i])->m_v))) {
                         ASR::Function_t* fn = ASR::down_cast<ASR::Function_t>(
                             symbol_get_past_external(ASR::down_cast<ASR::Var_t>(
                             x.m_args[i])->m_v));
@@ -2927,7 +2909,6 @@
                             // Must be an argument/chained procedure pass
                             tmp = llvm_symtab_fn_arg[h];
                         }
->>>>>>> 1159f7ab
                     }
                 } else {
                     this->visit_expr_wrapper(x.m_args[i]);
