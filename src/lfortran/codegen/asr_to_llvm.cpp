#include <iostream>
#include <memory>
#include <unordered_map>
#include <functional>
#include <string_view>
#include <utility>

#include <llvm/ADT/STLExtras.h>
#include <llvm/Analysis/Passes.h>
#include <llvm/ExecutionEngine/ExecutionEngine.h>
#include <llvm/ExecutionEngine/GenericValue.h>
#include <llvm/ExecutionEngine/MCJIT.h>
#include <llvm/IR/Argument.h>
#include <llvm/IR/Attributes.h>
#include <llvm/IR/BasicBlock.h>
#include <llvm/IR/Constants.h>
#include <llvm/IR/DerivedTypes.h>
#include <llvm/IR/Function.h>
#include <llvm/IR/IRBuilder.h>
#include <llvm/IR/Instructions.h>
#include <llvm/IR/Intrinsics.h>
#include <llvm/IR/LegacyPassManager.h>
#include <llvm/IR/LLVMContext.h>
#include <llvm/IR/Module.h>
#include <llvm/IR/Type.h>
#include <llvm/Support/Casting.h>
#include <llvm/Support/ManagedStatic.h>
#include <llvm/Support/TargetSelect.h>
#include <llvm/Support/raw_ostream.h>
#include <llvm/ADT/APFloat.h>
#include <llvm/ADT/STLExtras.h>
#include <llvm/IR/Verifier.h>
#include <llvm/Support/TargetSelect.h>
#include <llvm/Target/TargetMachine.h>
#include <llvm/Transforms/Scalar.h>
#include <llvm/Transforms/Vectorize.h>
#include <llvm/ExecutionEngine/ObjectCache.h>
#include <llvm/Support/FileSystem.h>
#include <llvm/Support/Path.h>

#include <lfortran/asr.h>
#include <lfortran/containers.h>
#include <lfortran/codegen/asr_to_llvm.h>
#include <lfortran/pass/do_loops.h>
#include <lfortran/pass/implied_do_loops.h>
#include <lfortran/pass/array_op.h>
#include <lfortran/pass/select_case.h>
#include <lfortran/pass/global_stmts.h>
#include <lfortran/pass/param_to_const.h>
#include <lfortran/pass/nested_vars.h>
#include <lfortran/pass/print_arr.h>
#include <lfortran/pass/arr_slice.h>
#include <lfortran/exception.h>
#include <lfortran/asr_utils.h>
#include <lfortran/pickle.h>


namespace LFortran {

using ASR::is_a;
using ASR::down_cast;
using ASR::down_cast2;

// Platform dependent fast unique hash:
uint64_t static get_hash(ASR::asr_t *node)
{
    return (uint64_t)node;
}

void printf(llvm::LLVMContext &context, llvm::Module &module,
    llvm::IRBuilder<> &builder, const std::vector<llvm::Value*> &args)
{
    llvm::Function *fn_printf = module.getFunction("_lfortran_printf");
    if (!fn_printf) {
        llvm::FunctionType *function_type = llvm::FunctionType::get(
                llvm::Type::getVoidTy(context), {llvm::Type::getInt8PtrTy(context)}, true);
        fn_printf = llvm::Function::Create(function_type,
                llvm::Function::ExternalLinkage, "_lfortran_printf", &module);
    }
    builder.CreateCall(fn_printf, args);
}

void exit(llvm::LLVMContext &context, llvm::Module &module,
    llvm::IRBuilder<> &builder, llvm::Value* exit_code)
{
    llvm::Function *fn_exit = module.getFunction("exit");
    if (!fn_exit) {
        llvm::FunctionType *function_type = llvm::FunctionType::get(
                llvm::Type::getVoidTy(context), {llvm::Type::getInt32Ty(context)},
                false);
        fn_exit = llvm::Function::Create(function_type,
                llvm::Function::ExternalLinkage, "exit", &module);
    }
    builder.CreateCall(fn_exit, {exit_code});
}

class ASRToLLVMVisitor : public ASR::BaseVisitor<ASRToLLVMVisitor>
{
private:
  //!< A map from sin, cos, etc. to the corresponding functions
  std::unordered_map<std::string, llvm::Function *> all_intrinsics;

  //! To be used by visit_DerivedRef.
  std::string der_type_name;

  //! Helpful for debugging while testing LLVM code
  void print_util(llvm::Value* v, std::string fmt_chars, std::string endline="\t") {
        std::vector<llvm::Value *> args;
        std::vector<std::string> fmt;
        args.push_back(v);
        fmt.push_back(fmt_chars);
        std::string fmt_str;
        for (size_t i=0; i<fmt.size(); i++) {
            fmt_str += fmt[i];
            if (i < fmt.size()-1) fmt_str += " ";
        }
        fmt_str += endline;
        llvm::Value *fmt_ptr = builder->CreateGlobalStringPtr(fmt_str);
        std::vector<llvm::Value *> printf_args;
        printf_args.push_back(fmt_ptr);
        printf_args.insert(printf_args.end(), args.begin(), args.end());
        printf(context, *module, *builder, printf_args);
    }

public:
    llvm::LLVMContext &context;
    std::unique_ptr<llvm::Module> module;
    std::unique_ptr<llvm::IRBuilder<>> builder;

    llvm::Value *tmp;
    llvm::BasicBlock *current_loophead, *current_loopend, *if_return;
    bool early_return = false;
    std::string mangle_prefix;
    bool prototype_only;
    llvm::StructType *complex_type_4, *complex_type_8;
    llvm::StructType *complex_type_4_ptr, *complex_type_8_ptr;
    llvm::PointerType *character_type;
    
    // Data Members for handling arrays
    llvm::StructType* dim_des;
    std::map<int, llvm::ArrayType*> rank2desc;
    std::map<std::pair<std::pair<int, int>, std::pair<int, int>>, llvm::StructType*> tkr2array;
    std::map<std::pair<std::pair<int, int>, int>, llvm::StructType*> tkr2mallocarray;
    std::unordered_map<std::uint32_t, std::unordered_map<std::string, llvm::Type*>> arr_arg_type_cache;

    std::map<std::string, std::pair<llvm::Type*, llvm::Type*>> fname2arg_type;
    std::vector<std::string> c_runtime_intrinsics;

    // Maps for containing information regarding derived types
    std::map<std::string, llvm::StructType*> name2dertype;
    std::map<std::string, std::map<std::string, int>> name2memidx;

    std::map<uint64_t, llvm::Value*> llvm_symtab; // llvm_symtab_value
    std::map<uint64_t, llvm::Function*> llvm_symtab_fn;
    std::map<uint64_t, llvm::Value*> llvm_symtab_fn_arg;

    // Data members for handling nested functions
    std::map<uint64_t, std::vector<uint64_t>> nesting_map; /* For saving the 
        relationship between enclosing and nested functions */
    std::vector<uint64_t> nested_globals; /* For saving the hash of variables 
        from a parent scope needed in a nested function */
    std::map<uint64_t, std::vector<llvm::Type*>> nested_func_types; /* For 
        saving the hash of a parent function needing to give access to 
        variables in a nested function, as well as the variable types */
    llvm::StructType* nested_global_struct; /*The struct type that will hold 
        variables needed in a nested function; will contain types as given in 
        the runtime descriptor member */
    std::string nested_desc_name; // For setting the name of the global struct
    std::vector<uint64_t> nested_call_out; /* Hash of functions containing 
        nested functions that can call functions besides the nested functions
        - in such cases we need a means to save the local context */
    llvm::StructType* nested_global_struct_vals; /*Equivalent struct type to
        nested_global_struct, but holding types that nested_global_struct points
        to. Needed in cases where we need to store values and preserve a local
        context */
    llvm::ArrayType* nested_global_stack; /* An array type for holding numerous
        nested_global_struct_vals, serving as a stack to reload values when
        we may are leaving or re-entering states with a need to preserve
        context*/
    std::string nested_stack_name; // The name of the nested_global_stack
    std::string nested_sp_name; /* The stack pointer name for the 
        nested_global_stack */
    uint64_t parent_function_hash;
    uint64_t calling_function_hash; /* These hashes are compared to resulted
        from the nested_vars analysis pass to determine if we need to save or 
        reload a local scope (and increment or decrement the stack pointer) */
    const ASR::Function_t *parent_function = nullptr;
    const ASR::Subroutine_t *parent_subroutine = nullptr; /* For ensuring we are
        in a nested_function before checking if we need to declare stack 
        types */

    ASRToLLVMVisitor(llvm::LLVMContext &context) : context(context), prototype_only(false), 
    dim_des(llvm::StructType::create(
            context, 
            std::vector<llvm::Type*>(
                {llvm::Type::getInt32Ty(context), 
                 llvm::Type::getInt32Ty(context), 
                 llvm::Type::getInt32Ty(context),
                 llvm::Type::getInt32Ty(context)}), 
                 "dimension_descriptor")
        )
        {}

    inline llvm::ArrayType* get_dim_des_array(int rank) {
        if( rank2desc.find(rank) != rank2desc.end() ) {
            return rank2desc[rank];
        } 
        rank2desc[rank] = llvm::ArrayType::get(dim_des, rank);
        return rank2desc[rank];
    }

<<<<<<< HEAD
    llvm::Type* get_el_type(ASR::ttype_t* m_type_, int a_kind) {
=======
    inline llvm::Type* get_array_type
    (ASR::ttype_t* m_type_, int a_kind, int rank, ASR::dimension_t* m_dims,
     bool get_pointer=false) {
        ASR::ttypeType type_ = m_type_->type;
        int size = 0;
        if( compile_time_dimensions_t(m_dims, rank) ) {
            size = 1;
            for( int r = 0; r < rank; r++ ) {
                ASR::dimension_t m_dim = m_dims[r];
                int start = ((ASR::ConstantInteger_t*)(m_dim.m_start))->m_n;
                int end = ((ASR::ConstantInteger_t*)(m_dim.m_end))->m_n;
                size *= (end - start + 1);
            }
        }
        std::pair<std::pair<int, int>, std::pair<int, int>> array_key = std::make_pair(std::make_pair((int)type_, a_kind), std::make_pair(rank, size));
        if( tkr2array.find(array_key) != tkr2array.end() ) {
            if( get_pointer ) {
                return tkr2array[array_key]->getPointerTo();
            }
            return tkr2array[array_key];
        }
        llvm::ArrayType* dim_des_array = get_dim_des_array(rank);
>>>>>>> 7e7f0ead
        llvm::Type* el_type = nullptr;
        switch(m_type_->type) {
            case ASR::ttypeType::Integer: {
                el_type = getIntType(a_kind);
                break;
            }
            case ASR::ttypeType::IntegerPointer: {
                el_type = getIntType(a_kind, true);
                break;
            }
            case ASR::ttypeType::Real: {
                el_type = getFPType(a_kind);
                break;
            }
            case ASR::ttypeType::RealPointer: {
                el_type = getFPType(a_kind, true);
                break;
            }
            case ASR::ttypeType::Complex: {
                el_type = getComplexType(a_kind);
                break;
            }
            case ASR::ttypeType::ComplexPointer: {
                el_type = getComplexType(a_kind, true);
                break;
            }
            case ASR::ttypeType::Logical: {
                el_type = llvm::Type::getInt1Ty(context);
                break;
            }
            case ASR::ttypeType::Derived: {
                el_type = getDerivedType(m_type_);
                break;
            }
            default:
                break;
        }
<<<<<<< HEAD
        return el_type;
    }

    inline llvm::Type* get_array_type
    (ASR::ttype_t* m_type_, int a_kind, int rank, ASR::dimension_t* m_dims,
     bool get_pointer=false) {
        ASR::ttypeType type_ = m_type_->type;
        int size = 0;
        if( verify_dimensions_t(m_dims, rank) ) {
            size = 1;
            for( int r = 0; r < rank; r++ ) {
                ASR::dimension_t m_dim = m_dims[r];
                int start = ((ASR::ConstantInteger_t*)(m_dim.m_start))->m_n;
                int end = ((ASR::ConstantInteger_t*)(m_dim.m_end))->m_n;
                size *= (end - start + 1);
            }
        }
        std::pair<std::pair<int, int>, std::pair<int, int>> array_key = std::make_pair(std::make_pair((int)type_, a_kind), std::make_pair(rank, size));
        if( tkr2array.find(array_key) != tkr2array.end() ) {
            if( get_pointer ) {
                return tkr2array[array_key]->getPointerTo();
            }
            return tkr2array[array_key];
        }
        llvm::ArrayType* dim_des_array = get_dim_des_array(rank);
        llvm::Type* el_type = get_el_type(m_type_, a_kind);
        std::vector<llvm::Type*> array_type_vec = {
            llvm::ArrayType::get(el_type, size), 
            llvm::Type::getInt32Ty(context),
            dim_des_array};
=======
        std::vector<llvm::Type*> array_type_vec;
        if( size > 0 ) {
            array_type_vec = {  llvm::ArrayType::get(el_type, size), 
                                getIntType(4),
                                dim_des_array  };
        } else {
            array_type_vec = {  el_type->getPointerTo(),
                                getIntType(4),
                                dim_des_array  };
        }
>>>>>>> 7e7f0ead
        tkr2array[array_key] = llvm::StructType::create(context, array_type_vec, "array");
        if( get_pointer ) {
            return tkr2array[array_key]->getPointerTo();
        }
        return (llvm::Type*) tkr2array[array_key];
    }

    inline llvm::Type* get_malloc_array_type
    (ASR::ttype_t* m_type_, int a_kind, int rank, bool get_pointer=false) {
        ASR::ttypeType type_ = m_type_->type;
        std::pair<std::pair<int, int>, int> array_key = std::make_pair(std::make_pair((int)type_, a_kind), rank);
        if( tkr2mallocarray.find(array_key) != tkr2mallocarray.end() ) {
            if( get_pointer ) {
                return tkr2mallocarray[array_key]->getPointerTo();
            }
            return tkr2mallocarray[array_key];
        }
        llvm::ArrayType* dim_des_array = get_dim_des_array(rank);
        llvm::Type* el_type = get_el_type(m_type_, a_kind);
        std::vector<llvm::Type*> array_type_vec = {
            el_type->getPointerTo(), 
            llvm::Type::getInt32Ty(context),
            dim_des_array};
        tkr2mallocarray[array_key] = llvm::StructType::create(context, array_type_vec, "array");
        if( get_pointer ) {
            return tkr2mallocarray[array_key]->getPointerTo();
        }
        return (llvm::Type*) tkr2mallocarray[array_key];
    }

    inline llvm::Value* create_gep(llvm::Value* ds, int idx) {
        std::vector<llvm::Value*> idx_vec = {
        llvm::ConstantInt::get(context, llvm::APInt(32, 0)),
        llvm::ConstantInt::get(context, llvm::APInt(32, idx))};
        return builder->CreateGEP(ds, idx_vec);
    }

    inline llvm::Value* create_gep(llvm::Value* ds, llvm::Value* idx) {
        std::vector<llvm::Value*> idx_vec = {
        llvm::ConstantInt::get(context, llvm::APInt(32, 0)),
        idx};
        return builder->CreateGEP(ds, idx_vec);
    }

    inline llvm::Value* create_ptr_gep(llvm::Value* ptr, int idx) {
        std::vector<llvm::Value*> idx_vec = {
        llvm::ConstantInt::get(context, llvm::APInt(32, idx))};
        return builder->CreateInBoundsGEP(ptr, idx_vec);
    }

    inline llvm::Value* create_ptr_gep(llvm::Value* ptr, llvm::Value* idx) {
        std::vector<llvm::Value*> idx_vec = {idx};
        return builder->CreateInBoundsGEP(ptr, idx_vec);
    }

    inline bool verify_dimensions_t(ASR::dimension_t* m_dims, int n_dims) {
        if( n_dims <= 0 ) {
            return false;
        }
        bool is_ok = true;
        for( int r = 0; r < n_dims; r++ ) {
            if( m_dims[r].m_end == nullptr ) {
                is_ok = false;
                break;
            }
        }
        return is_ok;
    }

    inline bool compile_time_dimensions_t(ASR::dimension_t* m_dims, int n_dims) {
        if( n_dims <= 0 ) {
            return false;
        }
        bool is_ok = true;
        for( int r = 0; r < n_dims; r++ ) {
            if( m_dims[r].m_end == nullptr && 
                m_dims[r].m_start == nullptr ) {
                is_ok = false;
                break;
            }
            if( (m_dims[r].m_end != nullptr &&
                m_dims[r].m_end->type != ASR::exprType::ConstantInteger) || 
                (m_dims[r].m_start != nullptr &&
                m_dims[r].m_start->type != ASR::exprType::ConstantInteger) ) {
                is_ok = false;
                break;
            }
        }
        return is_ok;
    }

    inline void fill_array_details(llvm::Value* arr, ASR::dimension_t* m_dims, 
                                   int n_dims) {
        bool run_time_size = !compile_time_dimensions_t(m_dims, n_dims);
        llvm::Value* offset_val = create_gep(arr, 1);
        builder->CreateStore(llvm::ConstantInt::get(context, llvm::APInt(32, 0)), offset_val);
        llvm::Value* dim_des_val = create_gep(arr, 2);
        for( int r = 0; r < n_dims; r++ ) {
            ASR::dimension_t m_dim = m_dims[r];
            llvm::Value* dim_val = create_gep(dim_des_val, r);
            llvm::Value* s_val = create_gep(dim_val, 0);
            llvm::Value* l_val = create_gep(dim_val, 1);
            llvm::Value* u_val = create_gep(dim_val, 2);
            llvm::Value* dim_size_ptr = create_gep(dim_val, 3);
            builder->CreateStore(llvm::ConstantInt::get(context, llvm::APInt(32, 1)), s_val);
            visit_expr(*(m_dim.m_start));
            builder->CreateStore(tmp, l_val);
            visit_expr(*(m_dim.m_end));
            builder->CreateStore(tmp, u_val);
            u_val = builder->CreateLoad(u_val);
            l_val = builder->CreateLoad(l_val);
            llvm::Value* dim_size = builder->CreateAdd(builder->CreateSub(u_val, l_val), 
                                                    llvm::ConstantInt::get(context, llvm::APInt(32, 1)));
            builder->CreateStore(dim_size, dim_size_ptr);
        }
        if( run_time_size ) {
            llvm::Value* llvm_size = builder->CreateAlloca(getIntType(4), nullptr);
            llvm::Value* const_1 = llvm::ConstantInt::get(context, llvm::APInt(32, 1));
            llvm::Value* prod = const_1;
            for( int r = 0; r < n_dims; r++ ) {
                llvm::Value *m_start, *m_end;
                ASR::dimension_t m_dim = m_dims[r];
                if( m_dim.m_start != nullptr ) {
                    visit_expr(*(m_dim.m_start));
                    m_start = tmp;
                } else {
                    m_start = const_1;
                }
                visit_expr(*(m_dim.m_end));
                m_end = tmp;
                llvm::Value* dim_size_1 = builder->CreateSub(m_end, m_start);
                llvm::Value* dim_size = builder->CreateAdd(dim_size_1, const_1);
                prod = builder->CreateMul(prod, dim_size);
            }
            builder->CreateStore(prod, llvm_size);
            llvm::Value* first_ptr = create_gep(arr, 0);
            llvm::PointerType* first_ptr2ptr_type = static_cast<llvm::PointerType*>(first_ptr->getType());
            llvm::PointerType* first_ptr_type = static_cast<llvm::PointerType*>(first_ptr2ptr_type->getElementType());
            llvm::Value* arr_first = builder->CreateAlloca(first_ptr_type->getElementType(), 
                                                            builder->CreateLoad(llvm_size));
            builder->CreateStore(arr_first, first_ptr);
        }
    }

    inline void fill_malloc_array_details(llvm::Value* arr, ASR::dimension_t* m_dims, 
                                            int n_dims) {
        llvm::Value* num_elements = llvm::ConstantInt::get(context, llvm::APInt(32, 1));
        llvm::Value* offset_val = create_gep(arr, 1);
        builder->CreateStore(llvm::ConstantInt::get(context, llvm::APInt(32, 0)), offset_val);
        llvm::Value* dim_des_val = create_gep(arr, 2);
        for( int r = 0; r < n_dims; r++ ) {
            ASR::dimension_t m_dim = m_dims[r];
            llvm::Value* dim_val = create_gep(dim_des_val, r);
            llvm::Value* s_val = create_gep(dim_val, 0);
            llvm::Value* l_val = create_gep(dim_val, 1);
            llvm::Value* u_val = create_gep(dim_val, 2);
            llvm::Value* dim_size_ptr = create_gep(dim_val, 3);
            builder->CreateStore(llvm::ConstantInt::get(context, llvm::APInt(32, 1)), s_val);
            visit_expr(*(m_dim.m_start));
            builder->CreateStore(tmp, l_val);
            visit_expr(*(m_dim.m_end));
            builder->CreateStore(tmp, u_val);
            u_val = builder->CreateLoad(u_val);
            l_val = builder->CreateLoad(l_val);
            llvm::Value* dim_size = builder->CreateAdd(builder->CreateSub(u_val, l_val), 
                                                        llvm::ConstantInt::get(context, llvm::APInt(32, 1)));
            num_elements = builder->CreateMul(num_elements, dim_size);
            builder->CreateStore(dim_size, dim_size_ptr);
        }
        std::string func_name = "_lfortran_malloc";
        llvm::Function *fn = module->getFunction(func_name);
        llvm::Value* ptr2firstptr = create_gep(arr, 0);
        if (!fn) {
            llvm::FunctionType *function_type = llvm::FunctionType::get(
                    getIntType(8), {
                        getIntType(4)
                    }, true);
            fn = llvm::Function::Create(function_type,
                    llvm::Function::ExternalLinkage, func_name, *module);
        }
        llvm::AllocaInst *arg_size = builder->CreateAlloca(getIntType(4), nullptr);
        llvm::DataLayout data_layout(module.get());
        llvm::Type* ptr2firstptr_type = ptr2firstptr->getType();
        llvm::Type* ptr_type = static_cast<llvm::PointerType*>(ptr2firstptr_type)->getElementType();
        uint64_t size = data_layout.getTypeAllocSize(
                            static_cast<llvm::PointerType*>(ptr_type)->
                            getElementType());
        llvm::Value* llvm_size = llvm::ConstantInt::get(context, llvm::APInt(32, size));
        num_elements = builder->CreateMul(num_elements, llvm_size);
        builder->CreateStore(num_elements, arg_size);
        std::vector<llvm::Value*> args = {builder->CreateLoad(arg_size)};
        llvm::Value* ptr_as_int = builder->CreateCall(fn, args);
        llvm::Value* first_ptr = builder->CreateIntToPtr(ptr_as_int, ptr_type);
        builder->CreateStore(first_ptr, ptr2firstptr);
    }

    inline llvm::Type* getIntType(int a_kind, bool get_pointer=false) {
        llvm::Type* type_ptr = nullptr;
        if( get_pointer ) {
            switch(a_kind)
            {
                case 4:
                    type_ptr = llvm::Type::getInt32PtrTy(context);
                    break;
                case 8:
                    type_ptr = llvm::Type::getInt64PtrTy(context);
                    break;
                default:
                    throw CodeGenError("Only 32 and 64 bits integer kinds are supported.");
            }
        } else {
            switch(a_kind)
            {
                case 4:
                    type_ptr = llvm::Type::getInt32Ty(context);
                    break;
                case 8:
                    type_ptr = llvm::Type::getInt64Ty(context);
                    break;
                default:
                    throw CodeGenError("Only 32 and 64 bits integer kinds are supported.");
            }
        }
        return type_ptr;
    }

    inline llvm::Type* getFPType(int a_kind, bool get_pointer=false) {
        llvm::Type* type_ptr = nullptr;
        if( get_pointer ) {
            switch(a_kind)
            {
                case 4:
                    type_ptr = llvm::Type::getFloatPtrTy(context);
                    break;
                case 8:
                    type_ptr =  llvm::Type::getDoublePtrTy(context);
                    break;
                default:
                    throw CodeGenError("Only 32 and 64 bits real kinds are supported.");
            }
        } else {
            switch(a_kind)
            {
                case 4:
                    type_ptr = llvm::Type::getFloatTy(context);
                    break;
                case 8:
                    type_ptr = llvm::Type::getDoubleTy(context);
                    break;
                default:
                    throw CodeGenError("Only 32 and 64 bits real kinds are supported.");
            }
        }
        return type_ptr;
    }

    inline llvm::Type* getComplexType(int a_kind, bool get_pointer=false) {
        llvm::Type* type = nullptr;
        switch(a_kind)
        {
            case 4:
                type = complex_type_4;
                break;
            case 8:
                type = complex_type_8;
                break;
            default:
                throw CodeGenError("Only 32 and 64 bits complex kinds are supported.");
        }
        if( type != nullptr ) {
            if( get_pointer ) {
                return type->getPointerTo();
            } else {
                return type;
            }
        }
        return nullptr;
    }

    llvm::Type* getDerivedType(ASR::ttype_t* _type, bool is_pointer=false) {
        ASR::Derived_t* der = (ASR::Derived_t*)(&(_type->base));
        ASR::symbol_t* der_sym;
        if( der->m_derived_type->type == ASR::symbolType::ExternalSymbol ) {
            ASR::ExternalSymbol_t* der_extr = (ASR::ExternalSymbol_t*)(&(der->m_derived_type->base));
            der_sym = der_extr->m_external;
        } else {
            der_sym = der->m_derived_type;   
        }
        ASR::DerivedType_t* der_type = (ASR::DerivedType_t*)(&(der_sym->base));
        std::string der_type_name = std::string(der_type->m_name);
        llvm::StructType* der_type_llvm;
        if( name2dertype.find(der_type_name) != name2dertype.end() ) {
            der_type_llvm = name2dertype[der_type_name];
        } else {
            std::map<std::string, ASR::symbol_t*> scope = der_type->m_symtab->scope;
            std::vector<llvm::Type*> member_types;
            int member_idx = 0;
            for( auto itr = scope.begin(); itr != scope.end(); itr++ ) {
                ASR::Variable_t* member = (ASR::Variable_t*)(&(itr->second->base));
                llvm::Type* mem_type = nullptr;
                switch( member->m_type->type ) {
                    case ASR::ttypeType::Integer: {
                        int a_kind = down_cast<ASR::Integer_t>(member->m_type)->m_kind;
                        mem_type = getIntType(a_kind);
                        break;
                    }
                    case ASR::ttypeType::Real: {
                        int a_kind = down_cast<ASR::Real_t>(member->m_type)->m_kind;
                        mem_type = getFPType(a_kind);
                        break;
                    }
                    case ASR::ttypeType::Derived: {
                        mem_type = getDerivedType(member->m_type);
                        break;
                    }
                    case ASR::ttypeType::Complex: {
                        int a_kind = down_cast<ASR::Complex_t>(member->m_type)->m_kind;
                        mem_type = getComplexType(a_kind);
                        break;
                    }
                    default:
                        throw SemanticError("Cannot identify the type of member, '" + 
                                            std::string(member->m_name) + 
                                            "' in derived type, '" + der_type_name + "'.", 
                                            member->base.base.loc);
                }
                member_types.push_back(mem_type);
                name2memidx[der_type_name][std::string(member->m_name)] = member_idx;
                member_idx++;
            }
            der_type_llvm = llvm::StructType::create(context, member_types, der_type_name);
            name2dertype[der_type_name] = der_type_llvm;
        }
        if( is_pointer ) {
            return der_type_llvm->getPointerTo();
        }
        return (llvm::Type*) der_type_llvm;
    }


    /*
    * Dispatches the required function from runtime library to 
    * perform the specified binary operation.
    * 
    * @param left_arg llvm::Value* The left argument of the binary operator.
    * @param right_arg llvm::Value* The right argument of the binary operator.
    * @param runtime_func_name std::string The name of the function to be dispatched
    *                                      from runtime library.
    * @returns llvm::Value* The result of the operation.
    * 
    * Note
    * ====
    * 
    * Internally the call to this function gets transformed into a runtime call:
    * void _lfortran_complex_add(complex* a, complex* b, complex *result)
    * 
    * As of now the following values for func_name are supported,
    * 
    * _lfortran_complex_add
    * _lfortran_complex_sub
    * _lfortran_complex_div
    * _lfortran_complex_mul
    */
    llvm::Value* lfortran_complex_bin_op(llvm::Value* left_arg, llvm::Value* right_arg, 
                                         std::string runtime_func_name, 
                                         llvm::Type* complex_type=nullptr)
    {
        if( complex_type == nullptr ) {
            complex_type = complex_type_4;
        }
        llvm::Function *fn = module->getFunction(runtime_func_name);
        if (!fn) {
            llvm::FunctionType *function_type = llvm::FunctionType::get(
                    llvm::Type::getVoidTy(context), {
                        complex_type->getPointerTo(),
                        complex_type->getPointerTo(),
                        complex_type->getPointerTo()
                    }, true);
            fn = llvm::Function::Create(function_type,
                    llvm::Function::ExternalLinkage, runtime_func_name, *module);
        }

        llvm::AllocaInst *pleft_arg = builder->CreateAlloca(complex_type,
            nullptr);

        builder->CreateStore(left_arg, pleft_arg);
        llvm::AllocaInst *pright_arg = builder->CreateAlloca(complex_type,
            nullptr);
        builder->CreateStore(right_arg, pright_arg);
        llvm::AllocaInst *presult = builder->CreateAlloca(complex_type,
            nullptr);
        std::vector<llvm::Value*> args = {pleft_arg, pright_arg, presult};
        builder->CreateCall(fn, args);
        return builder->CreateLoad(presult);
    }


    llvm::Value* lfortran_strop(llvm::Value* left_arg, llvm::Value* right_arg, 
                                         std::string runtime_func_name)
    {
        llvm::Function *fn = module->getFunction(runtime_func_name);
        if (!fn) {
            llvm::FunctionType *function_type = llvm::FunctionType::get(
                    llvm::Type::getVoidTy(context), {
                        character_type->getPointerTo(),
                        character_type->getPointerTo(),
                        character_type->getPointerTo()
                    }, false);
            fn = llvm::Function::Create(function_type,
                    llvm::Function::ExternalLinkage, runtime_func_name, *module);
        }
        llvm::AllocaInst *pleft_arg = builder->CreateAlloca(character_type,
            nullptr);
        builder->CreateStore(left_arg, pleft_arg);
        llvm::AllocaInst *pright_arg = builder->CreateAlloca(character_type,
            nullptr);
        builder->CreateStore(right_arg, pright_arg);
        llvm::AllocaInst *presult = builder->CreateAlloca(character_type,
            nullptr);
        std::vector<llvm::Value*> args = {pleft_arg, pright_arg, presult};
        builder->CreateCall(fn, args);
        return builder->CreateLoad(presult);
    }


    // This function is called as:
    // float complex_re(complex a)
    // And it extracts the real part of the complex number
    llvm::Value *complex_re(llvm::Value *c, llvm::Type* complex_type=nullptr) {
        if( complex_type == nullptr ) {
            complex_type = complex_type_4;
        }
        if( c->getType()->isPointerTy() ) {
            c = builder->CreateLoad(c);
        }
        llvm::AllocaInst *pc = builder->CreateAlloca(complex_type, nullptr);
        builder->CreateStore(c, pc);
        std::vector<llvm::Value *> idx = {
            llvm::ConstantInt::get(context, llvm::APInt(32, 0)),
            llvm::ConstantInt::get(context, llvm::APInt(32, 0))};
        llvm::Value *pim = builder->CreateGEP(pc, idx);
        return builder->CreateLoad(pim);
    }

    llvm::Value *complex_im(llvm::Value *c, llvm::Type* complex_type=nullptr) {
        if( complex_type == nullptr ) {
            complex_type = complex_type_4;
        }
        llvm::AllocaInst *pc = builder->CreateAlloca(complex_type, nullptr);
        builder->CreateStore(c, pc);
        std::vector<llvm::Value *> idx = {
            llvm::ConstantInt::get(context, llvm::APInt(32, 0)),
            llvm::ConstantInt::get(context, llvm::APInt(32, 1))};
        llvm::Value *pim = builder->CreateGEP(pc, idx);
        return builder->CreateLoad(pim);
    }

    llvm::Value *complex_from_floats(llvm::Value *re, llvm::Value *im, 
                                     llvm::Type* complex_type=nullptr) {
        if( complex_type == nullptr ) {
            complex_type = complex_type_4;
        }
        llvm::AllocaInst *pres = builder->CreateAlloca(complex_type, nullptr);
        std::vector<llvm::Value *> idx1 = {
            llvm::ConstantInt::get(context, llvm::APInt(32, 0)),
            llvm::ConstantInt::get(context, llvm::APInt(32, 0))};
        std::vector<llvm::Value *> idx2 = {
            llvm::ConstantInt::get(context, llvm::APInt(32, 0)),
            llvm::ConstantInt::get(context, llvm::APInt(32, 1))};
        llvm::Value *pre = builder->CreateGEP(pres, idx1);
        llvm::Value *pim = builder->CreateGEP(pres, idx2);
        builder->CreateStore(re, pre);
        builder->CreateStore(im, pim);
        return builder->CreateLoad(pres);
    }

    llvm::Value *nested_struct_rd(std::vector<llvm::Value*> vals,
            llvm::StructType* rd) {
        llvm::AllocaInst *pres = builder->CreateAlloca(rd, nullptr);
        llvm::Value *pim = builder->CreateGEP(pres, vals);
        return builder->CreateLoad(pim);
    }

    /**
     * @brief This function generates the
     * @detail This is converted to
     *
     *     float lfortran_KEY(float *x)
     *
     *   Where KEY can be any of the supported intrinsics; this is then
     *   transformed into a runtime call:
     *
     *     void _lfortran_KEY(float x, float *result)
     */
    llvm::Value* lfortran_intrinsic(llvm::Function *fn, llvm::Value* pa, int a_kind)
    {
        llvm::Type *presult_type = getFPType(a_kind);
        llvm::AllocaInst *presult = builder->CreateAlloca(presult_type, nullptr);
        llvm::Value *a = builder->CreateLoad(pa);
        std::vector<llvm::Value*> args = {a, presult};
        builder->CreateCall(fn, args);
        return builder->CreateLoad(presult);
    }

    void visit_TranslationUnit(const ASR::TranslationUnit_t &x) {
        module = std::make_unique<llvm::Module>("LFortran", context);
        module->setDataLayout("");
        builder = std::make_unique<llvm::IRBuilder<>>(context);


        // All loose statements must be converted to a function, so the items
        // must be empty:
        LFORTRAN_ASSERT(x.n_items == 0);

        // Define LLVM types that we might need
        // Complex type is represented as an identified struct in LLVM
        // %complex = type { float, float }
        std::vector<llvm::Type*> els_4 = {
            llvm::Type::getFloatTy(context),
            llvm::Type::getFloatTy(context)};
        std::vector<llvm::Type*> els_8 = {
            llvm::Type::getDoubleTy(context),
            llvm::Type::getDoubleTy(context)};
        std::vector<llvm::Type*> els_4_ptr = {
            llvm::Type::getFloatPtrTy(context),
            llvm::Type::getFloatPtrTy(context)};
        std::vector<llvm::Type*> els_8_ptr = {
            llvm::Type::getDoublePtrTy(context),
            llvm::Type::getDoublePtrTy(context)};
        complex_type_4 = llvm::StructType::create(context, els_4, "complex_4");
        complex_type_8 = llvm::StructType::create(context, els_8, "complex_8");
        complex_type_4_ptr = llvm::StructType::create(context, els_4_ptr, "complex_4_ptr");
        complex_type_8_ptr = llvm::StructType::create(context, els_8_ptr, "complex_8_ptr");
        character_type = llvm::Type::getInt8PtrTy(context);

        llvm::Type* size_arg = (llvm::Type*)llvm::StructType::create(context, std::vector<llvm::Type*>({
                                                                                    dim_des->getPointerTo(),
                                                                                    getIntType(4)}), "size_arg");
        fname2arg_type["size"] = std::make_pair(size_arg, size_arg->getPointerTo());
        llvm::Type* bound_arg = static_cast<llvm::Type*>(dim_des->getPointerTo());
        fname2arg_type["lbound"] = std::make_pair(bound_arg, bound_arg->getPointerTo());
        fname2arg_type["ubound"] = std::make_pair(bound_arg, bound_arg->getPointerTo());

        c_runtime_intrinsics =  {"sin",  "cos",  "tan",  "sinh",  "cosh",  "tanh",
                                 "asin", "acos", "atan", "asinh", "acosh", "atanh"};

        // Process Variables first:
        for (auto &item : x.m_global_scope->scope) {
            if (is_a<ASR::Variable_t>(*item.second)) {
                visit_symbol(*item.second);
            }
        }

        prototype_only = true;
        // Generate function prototypes
        for (auto &item : x.m_global_scope->scope) {
            if (is_a<ASR::Function_t>(*item.second)) {
                visit_Function(*ASR::down_cast<ASR::Function_t>(item.second));
            }
            if (is_a<ASR::Subroutine_t>(*item.second)) {
                visit_Subroutine(*ASR::down_cast<ASR::Subroutine_t>(item.second));
            }
        }
        prototype_only = false;

        // TODO: handle depencencies across modules and main program

        // Then do all the procedures
        for (auto &item : x.m_global_scope->scope) {
            if (is_a<ASR::Function_t>(*item.second)
                || is_a<ASR::Subroutine_t>(*item.second)) {
                visit_symbol(*item.second);
            }
        }

        // Then do all the modules in the right order
        std::vector<std::string> build_order
            = determine_module_dependencies(x);
        for (auto &item : build_order) {
            LFORTRAN_ASSERT(x.m_global_scope->scope.find(item)
                != x.m_global_scope->scope.end());
            ASR::symbol_t *mod = x.m_global_scope->scope[item];
            visit_symbol(*mod);
        }

        // Then the main program
        for (auto &item : x.m_global_scope->scope) {
            if (is_a<ASR::Program_t>(*item.second)) {
                visit_symbol(*item.second);
            }
        }
    }

    // TODO: Uncomment and implement later
    // void check_single_element(llvm::Value* curr_idx, llvm::Value* arr) {
    // }

    inline llvm::Value* cmo_convertor_single_element(
        llvm::Value* arr, ASR::array_index_t* m_args, 
        int n_args, bool check_for_bounds) {
        llvm::Value* dim_des_arr_ptr = create_gep(arr, 2);
        llvm::Value* prod = llvm::ConstantInt::get(context, llvm::APInt(32, 1));
        llvm::Value* idx = llvm::ConstantInt::get(context, llvm::APInt(32, 0));
        for( int r = 0; r < n_args; r++ ) {
            ASR::array_index_t curr_idx = m_args[r];
            this->visit_expr_wrapper(curr_idx.m_right, true);
            llvm::Value* curr_llvm_idx = tmp;
            llvm::Value* dim_des_ptr = create_gep(dim_des_arr_ptr, r);
            llvm::Value* lval = builder->CreateLoad(create_gep(dim_des_ptr, 1));
            curr_llvm_idx = builder->CreateSub(curr_llvm_idx, lval);
            if( check_for_bounds ) {
                // check_single_element(curr_llvm_idx, arr); TODO: To be implemented
            }
            idx = builder->CreateAdd(idx, builder->CreateMul(prod, curr_llvm_idx));
            llvm::Value* dim_size = builder->CreateLoad(create_gep(dim_des_ptr, 3));
            prod = builder->CreateMul(prod, dim_size);
        }
        return idx;
    }

    inline bool is_explicit_shape(ASR::Variable_t* v) {
        ASR::dimension_t* m_dims;
        int n_dims;
        switch( v->m_type->type ) {
            case ASR::ttypeType::Integer: {
                ASR::Integer_t* v_type = down_cast<ASR::Integer_t>(v->m_type);
                m_dims = v_type->m_dims;
                n_dims = v_type->n_dims;
                break;
            }
            case ASR::ttypeType::Real: {
                ASR::Real_t* v_type = down_cast<ASR::Real_t>(v->m_type);
                m_dims = v_type->m_dims;
                n_dims = v_type->n_dims;
                break;
            }
            case ASR::ttypeType::Complex: {
                ASR::Complex_t* v_type = down_cast<ASR::Complex_t>(v->m_type);
                m_dims = v_type->m_dims;
                n_dims = v_type->n_dims;
                break;
            }
            case ASR::ttypeType::Logical: {
                ASR::Logical_t* v_type = down_cast<ASR::Logical_t>(v->m_type);
                m_dims = v_type->m_dims;
                n_dims = v_type->n_dims;
                break;
            }
            case ASR::ttypeType::Derived: {
                ASR::Derived_t* v_type = down_cast<ASR::Derived_t>(v->m_type);
                m_dims = v_type->m_dims;
                n_dims = v_type->n_dims;
                break;
            }
            default: {
                throw CodeGenError("Explicit shape checking supported only for integer, real, complex, logical and derived types.");
            }
        }
        return compile_time_dimensions_t(m_dims, n_dims);
    }

    inline void get_single_element(const ASR::ArrayRef_t& x) {
        ASR::Variable_t *v = ASR::down_cast<ASR::Variable_t>(x.m_v);
        uint32_t v_h = get_hash((ASR::asr_t*)v);
        LFORTRAN_ASSERT(llvm_symtab.find(v_h) != llvm_symtab.end());
        llvm::Value* array = llvm_symtab[v_h];
        bool check_for_bounds = is_explicit_shape(v);
        llvm::Value* idx = cmo_convertor_single_element(array, x.m_args, (int) x.n_args, check_for_bounds);
        llvm::Value* full_array = create_gep(array, 0);
        if( static_cast<llvm::PointerType*>(full_array->getType())
            ->getElementType()->isArrayTy() ) {
            tmp = create_gep(full_array, idx);
        } else {
            tmp = create_ptr_gep(builder->CreateLoad(full_array), idx);
        }
    }

    void visit_Allocate(const ASR::Allocate_t& x) {
        for( size_t i = 0; i < x.n_args; i++ ) {
            ASR::alloc_arg_t curr_arg = x.m_args[i];
            std::uint32_t h = get_hash((ASR::asr_t*)curr_arg.m_a);
            LFORTRAN_ASSERT(llvm_symtab.find(h) != llvm_symtab.end());
            llvm::Value* x_arr = llvm_symtab[h];
            fill_malloc_array_details(x_arr, curr_arg.m_dims, curr_arg.n_dims);
        }
    }

    void visit_ArrayRef(const ASR::ArrayRef_t& x) {
        get_single_element(x);
    }

    void visit_DerivedRef(const ASR::DerivedRef_t& x) {
        der_type_name = "";
        this->visit_expr(*x.m_v);
        ASR::Variable_t* member = down_cast<ASR::Variable_t>(symbol_get_past_external(x.m_m));
        std::string member_name = std::string(member->m_name);
        LFORTRAN_ASSERT(der_type_name.size() != 0);
        int member_idx = name2memidx[der_type_name][member_name];
        std::vector<llvm::Value*> idx_vec = {
            llvm::ConstantInt::get(context, llvm::APInt(32, 0)),
            llvm::ConstantInt::get(context, llvm::APInt(32, member_idx))};
        llvm::Value* tmp1 = builder->CreateGEP(tmp, idx_vec);
        if( member->m_type->type == ASR::ttypeType::Derived ) {
            ASR::Derived_t* der = (ASR::Derived_t*)(&(member->m_type->base));
            ASR::DerivedType_t* der_type = (ASR::DerivedType_t*)(&(der->m_derived_type->base));
            der_type_name = std::string(der_type->m_name);
            uint32_t h = get_hash((ASR::asr_t*)member);
            if( llvm_symtab.find(h) != llvm_symtab.end() ) {
                tmp = llvm_symtab[h];
            }
        }
        tmp = tmp1;
    }

    void visit_Variable(const ASR::Variable_t &x) {
        uint32_t h = get_hash((ASR::asr_t*)&x);
        // This happens at global scope, so the intent can only be either local
        // (global variable declared/initialized in this translation unit), or
        // external (global variable not declared/initialized in this
        // translation unit, just referenced).
        LFORTRAN_ASSERT(x.m_intent == intent_local
            || x.m_abi == ASR::abiType::Interactive);
        bool external = (x.m_abi != ASR::abiType::Source);
        llvm::Constant* init_value = nullptr;
        if (x.m_value != nullptr){
            this->visit_expr_wrapper(x.m_value, true);
            init_value = llvm::dyn_cast<llvm::Constant>(tmp);
        }
        if (x.m_type->type == ASR::ttypeType::Integer) {
            int a_kind = down_cast<ASR::Integer_t>(x.m_type)->m_kind;
            llvm::Type *type;
            int init_value_bits = 8*a_kind;
            type = getIntType(a_kind);
            llvm::Constant *ptr = module->getOrInsertGlobal(x.m_name,
                type);
            if (!external) {
                if (init_value) {
                    module->getNamedGlobal(x.m_name)->setInitializer(
                            init_value);
                } else {
                    module->getNamedGlobal(x.m_name)->setInitializer(
                            llvm::ConstantInt::get(context, 
                                llvm::APInt(init_value_bits, 0)));
                }
            }
            llvm_symtab[h] = ptr;
        } else if (x.m_type->type == ASR::ttypeType::Real) {
            int a_kind = down_cast<ASR::Real_t>(x.m_type)->m_kind;
            llvm::Type *type;
            int init_value_bits = 8*a_kind;
            type = getFPType(a_kind);
            llvm::Constant *ptr = module->getOrInsertGlobal(x.m_name, type);
            if (!external) {
                if (init_value) {
                    module->getNamedGlobal(x.m_name)->setInitializer(
                            init_value);
                } else {
                    if( init_value_bits == 32 ) {
                        module->getNamedGlobal(x.m_name)->setInitializer(
                                llvm::ConstantFP::get(context, 
                                    llvm::APFloat((float)0)));
                    } else if( init_value_bits == 64 ) {
                        module->getNamedGlobal(x.m_name)->setInitializer(
                                llvm::ConstantFP::get(context, 
                                    llvm::APFloat((double)0)));
                    }
                }
            }
            llvm_symtab[h] = ptr;
        } else if (x.m_type->type == ASR::ttypeType::Logical) {
            llvm::Constant *ptr = module->getOrInsertGlobal(x.m_name,
                llvm::Type::getInt1Ty(context));
            if (!external) {
                if (init_value) {
                    module->getNamedGlobal(x.m_name)->setInitializer(
                            init_value);
                } else {
                    module->getNamedGlobal(x.m_name)->setInitializer(
                            llvm::ConstantInt::get(context, 
                                llvm::APInt(1, 0)));
                }
            }
            llvm_symtab[h] = ptr;
        } else {
            throw CodeGenError("Variable type not supported");
        }
    }

    void visit_Module(const ASR::Module_t &x) {
        mangle_prefix = "__module_" + std::string(x.m_name) + "_";
        for (auto &item : x.m_symtab->scope) {
            if (is_a<ASR::Variable_t>(*item.second)) {
                ASR::Variable_t *v = down_cast<ASR::Variable_t>(
                        item.second);
                visit_Variable(*v);
            }
            if (is_a<ASR::Function_t>(*item.second)) {
                ASR::Function_t *v = down_cast<ASR::Function_t>(
                        item.second);
                instantiate_function(*v);
                declare_needed_global_types(*v);
            }
            if (is_a<ASR::Subroutine_t>(*item.second)) {
                ASR::Subroutine_t *v = down_cast<ASR::Subroutine_t>(
                        item.second);
                instantiate_subroutine(*v);
                declare_needed_global_types(*v);
            }
        }
        visit_procedures(x);
        mangle_prefix = "";
    }

    void visit_Program(const ASR::Program_t &x) {
        // Generate code for nested subroutines and functions first:
        declare_needed_global_types(x);
        visit_procedures(x);

        // Generate code for the main program
        llvm::FunctionType *function_type = llvm::FunctionType::get(
                llvm::Type::getInt32Ty(context), {}, false);
        llvm::Function *F = llvm::Function::Create(function_type,
                llvm::Function::ExternalLinkage, "main", module.get());
        llvm::BasicBlock *BB = llvm::BasicBlock::Create(context,
                ".entry", F);
        builder->SetInsertPoint(BB);
        declare_vars(x);
        for (size_t i=0; i<x.n_body; i++) {
            this->visit_stmt(*x.m_body[i]);
        }
        llvm::Value *ret_val2 = llvm::ConstantInt::get(context,
            llvm::APInt(32, 0));
        builder->CreateRet(ret_val2);
    }

    template<typename T>
    void declare_vars(const T &x) {
        llvm::Value *target_var;
        for (auto &item : x.m_symtab->scope) {
            if (is_a<ASR::Variable_t>(*item.second)) {
                ASR::Variable_t *v = down_cast<ASR::Variable_t>(item.second);
                uint32_t h = get_hash((ASR::asr_t*)v);
                llvm::Type *type;
                ASR::ttype_t* m_type_;
                int n_dims = 0, a_kind = 4;
                ASR::dimension_t* m_dims = nullptr;
                bool is_array_type = false;
                bool is_malloc_array_type = false;
                if (v->m_intent == intent_local || 
                    v->m_intent == intent_return_var || 
                    !v->m_intent) { 
                    switch (v->m_type->type) {
                        case (ASR::ttypeType::Integer) : {
                            ASR::Integer_t* v_type = down_cast<ASR::Integer_t>(v->m_type);
                            m_type_ = v->m_type;
                            m_dims = v_type->m_dims;
                            n_dims = v_type->n_dims;
                            a_kind = v_type->m_kind;
                            if( n_dims > 0 ) {
                                is_array_type = true;
                                if( v->m_storage == ASR::storage_typeType::Allocatable ) {
                                    is_malloc_array_type = true;
                                    type = get_malloc_array_type(m_type_, a_kind, n_dims);
                                } else {
                                    type = get_array_type(m_type_, a_kind, n_dims, m_dims);
                                }
                            } else {
                                type = getIntType(a_kind);
                            }
                            break;
                        }
                        case (ASR::ttypeType::Real) : {
                            ASR::Real_t* v_type = down_cast<ASR::Real_t>(v->m_type);
                            m_type_ = v->m_type;
                            m_dims = v_type->m_dims;
                            n_dims = v_type->n_dims;
                            a_kind = v_type->m_kind;
                            if( n_dims > 0 ) {
                                is_array_type = true;
                                type = get_array_type(m_type_, a_kind, n_dims, m_dims);
                            } else {
                                type = getFPType(a_kind);
                            }
                            break;
                        }
                        case (ASR::ttypeType::Complex) : {
                            ASR::Complex_t* v_type = down_cast<ASR::Complex_t>(v->m_type);
                            m_type_ = v->m_type;
                            m_dims = v_type->m_dims;
                            n_dims = v_type->n_dims;
                            a_kind = v_type->m_kind;
                            if( n_dims > 0 ) {
                                is_array_type = true;
                                type = get_array_type(m_type_, a_kind, n_dims, m_dims);
                            } else {
                                type = getComplexType(a_kind);
                            }
                            break;
                        }
                        case (ASR::ttypeType::Character) :
                            type = character_type;
                            break;
                        case (ASR::ttypeType::Logical) : {
                            ASR::Logical_t* v_type = down_cast<ASR::Logical_t>(v->m_type);
                            m_type_ = v->m_type;
                            m_dims = v_type->m_dims;
                            n_dims = v_type->n_dims;
                            a_kind = v_type->m_kind;
                            if( n_dims > 0 ) {
                                is_array_type = true;
                                type = get_array_type(m_type_, a_kind, n_dims, m_dims);
                            } else {
                                type = llvm::Type::getInt1Ty(context);
                            }
                            break;
                        }
                        case (ASR::ttypeType::Derived) : {
                            ASR::Derived_t* v_type = down_cast<ASR::Derived_t>(v->m_type);
                            m_type_ = v->m_type;
                            m_dims = v_type->m_dims;
                            n_dims = v_type->n_dims;
                            if( n_dims > 0 ) {
                                is_array_type = true;
                                type = get_array_type(m_type_, a_kind, n_dims, m_dims);
                            } else {
                                type = getDerivedType(m_type_, false);
                            }
                            break;
                        }
                        case (ASR::ttypeType::IntegerPointer) : {
                            a_kind = down_cast<ASR::IntegerPointer_t>(v->m_type)->m_kind;
                            type = getIntType(a_kind, true);
                            break;
                        } 
                        case (ASR::ttypeType::RealPointer) : {
                            a_kind = down_cast<ASR::RealPointer_t>(v->m_type)->m_kind;
                            type = getFPType(a_kind, true);
                            break;
                        }
                        case (ASR::ttypeType::ComplexPointer) : {
                            a_kind = down_cast<ASR::ComplexPointer_t>(v->m_type)->m_kind;
                            type = getComplexType(a_kind, true);
                            break;
                        }
                        case (ASR::ttypeType::CharacterPointer) : {
                            type = llvm::Type::getInt8PtrTy(context);
                            break;
                        }
                        case (ASR::ttypeType::DerivedPointer) : {
                            throw CodeGenError("Pointers for Derived type not implemented yet in conversion");
                            break;
                        }
                        case (ASR::ttypeType::LogicalPointer) :
                            type = llvm::Type::getInt1Ty(context);
                            break;
                        default :
                            throw CodeGenError("Type not implemented");
                    }
                    if( x.class_type == ASR::symbolType::Function || 
                        x.class_type == ASR::symbolType::Subroutine ) {
                        std::uint32_t m_h;
                        std::string m_name = std::string(x.m_name);
                        ASR::abiType abi_type = ASR::abiType::Source;
                        if( x.class_type == ASR::symbolType::Function ) {
                            ASR::Function_t* _func = (ASR::Function_t*)(&(x.base));
                            m_h = get_hash((ASR::asr_t*)_func);
                            abi_type = _func->m_abi;
                        } else if( x.class_type == ASR::symbolType::Subroutine ) {
                            ASR::Subroutine_t* _sub = (ASR::Subroutine_t*)(&(x.base));
                            abi_type = _sub->m_abi;
                            m_h = get_hash((ASR::asr_t*)_sub);
                        }
                        if( is_array_type ) {
                            if( abi_type == ASR::abiType::Source ) {
                                llvm::StructType* type_struct = static_cast<llvm::StructType*>(type);
                                llvm::Type* first_ele_ptr_type = nullptr;
                                if( type_struct->getElementType(0)->isArrayTy() ) { 
                                    llvm::ArrayType* arr_type = static_cast<llvm::ArrayType*>(type_struct->getElementType(0));
                                    llvm::Type* ele_type = arr_type->getElementType();
                                    first_ele_ptr_type = ele_type->getPointerTo();
                                } else if( type_struct->getElementType(0)->isPointerTy() ) {
                                    first_ele_ptr_type = type_struct->getElementType(0);
                                }
                                llvm::Type* new_arr_type = nullptr;

                                if( arr_arg_type_cache.find(m_h) == arr_arg_type_cache.end() || (
                                    arr_arg_type_cache.find(m_h) != arr_arg_type_cache.end() && 
                                    arr_arg_type_cache[m_h].find(std::string(v->m_name)) == arr_arg_type_cache[m_h].end() ) ) {
                                    new_arr_type = llvm::StructType::create(context, std::vector<llvm::Type*>({first_ele_ptr_type,
                                                                                                                static_cast<llvm::StructType*>(type)->getElementType(1),
                                                                                                                static_cast<llvm::StructType*>(type)->getElementType(2)      
                                                                                                                }), "array_call");
                                    arr_arg_type_cache[m_h][std::string(v->m_name)] = new_arr_type;    
                                } else {
                                    new_arr_type = arr_arg_type_cache[m_h][std::string(v->m_name)];
                                }
                                
                                type = new_arr_type->getPointerTo();
                                is_array_type = false;                                                                                        
                            } else if( abi_type == ASR::abiType::Intrinsic &&
                                fname2arg_type.find(m_name) != fname2arg_type.end() ) {
                                type = fname2arg_type[m_name].second;
                                is_array_type = false;
                            }
                        }
                    }
                    llvm::AllocaInst *ptr = builder->CreateAlloca(type, nullptr, v->m_name);
                    llvm_symtab[h] = ptr;
                    if( is_array_type && !is_malloc_array_type ) {
                        fill_array_details(ptr, m_dims, n_dims);
                    }
                    if( v->m_value != nullptr ) {
                        target_var = ptr;
                        this->visit_expr_wrapper(v->m_value, true);
                        llvm::Value *init_value = tmp;
                        builder->CreateStore(init_value, target_var);
                        auto finder = std::find(nested_globals.begin(), 
                                nested_globals.end(), h);
                        if (finder != nested_globals.end()) {
                            llvm::Value* ptr = module->getOrInsertGlobal(nested_desc_name, 
                                    nested_global_struct);
                            int idx = std::distance(nested_globals.begin(),
                                    finder);
                            builder->CreateStore(target_var, create_gep(ptr,
                                        idx));
                        }
                    }
                }
            }
        }
    }

    template <typename T>
    std::vector<llvm::Type*> convert_args(const T &x) {
        std::vector<llvm::Type*> args;
        for (size_t i=0; i<x.n_args; i++) {
            if (is_a<ASR::Variable_t>(*symbol_get_past_external(
                ASR::down_cast<ASR::Var_t>(x.m_args[i])->m_v))) {
                ASR::Variable_t *arg = EXPR2VAR(x.m_args[i]);
                LFORTRAN_ASSERT(is_arg_dummy(arg->m_intent));
                // We pass all arguments as pointers for now
                llvm::Type *type;
                ASR::ttype_t* m_type_;
                int n_dims = 0, a_kind = 4;
                ASR::dimension_t* m_dims = nullptr;
                bool is_array_type = false;
                switch (arg->m_type->type) {
                    case (ASR::ttypeType::Integer) : {
                        ASR::Integer_t* v_type = down_cast<ASR::Integer_t>(arg->m_type);
                        m_type_ = arg->m_type;
                        m_dims = v_type->m_dims;
                        n_dims = v_type->n_dims;
                        a_kind = v_type->m_kind;
                        if( n_dims > 0 ) {
                            is_array_type = true;
                            type = get_array_type(m_type_, a_kind, n_dims, m_dims, true);
                        } else {
                            type = getIntType(a_kind, true);
                        }
                        break;
                    }
                    case (ASR::ttypeType::Real) : {
                        ASR::Real_t* v_type = down_cast<ASR::Real_t>(arg->m_type);
                        m_type_ = arg->m_type;
                        m_dims = v_type->m_dims;
                        n_dims = v_type->n_dims;
                        a_kind = v_type->m_kind;
                        if( n_dims > 0 ) {
                            is_array_type = true;
                            type = get_array_type(m_type_, a_kind, n_dims, m_dims, true);
                        } else {
                            type = getFPType(a_kind, true);
                        }
                        break;
                    }
                    case (ASR::ttypeType::Complex) : {
                        int a_kind = down_cast<ASR::Complex_t>(arg->m_type)->m_kind;
                        type = getComplexType(a_kind, true);
                        break;
                    }
                    case (ASR::ttypeType::Character) :
                        throw CodeGenError("Character argument type not implemented yet in conversion");
                        break;
                    case (ASR::ttypeType::Logical) :
                        type = llvm::Type::getInt1PtrTy(context);
                        break;
                    case (ASR::ttypeType::Derived) : {
                        type = getDerivedType(arg->m_type, true);
                        break;
                    }
                    default :
                        LFORTRAN_ASSERT(false);
                }
                std::uint32_t m_h;
                std::string m_name = std::string(x.m_name);
                if( x.class_type == ASR::symbolType::Function ) {
                    ASR::Function_t* _func = (ASR::Function_t*)(&(x.base));
                    m_h = get_hash((ASR::asr_t*)_func);
                } else if( x.class_type == ASR::symbolType::Subroutine ) {
                    ASR::Subroutine_t* _sub = (ASR::Subroutine_t*)(&(x.base));
                    m_h = get_hash((ASR::asr_t*)_sub);
                }
                if( is_array_type ) {
                    if( x.m_abi == ASR::abiType::Source ) {
                        llvm::Type* orig_type = static_cast<llvm::PointerType*>(type)->getElementType();
                        llvm::StructType* type_struct = static_cast<llvm::StructType*>(orig_type);
                        llvm::Type* first_ele_ptr_type = nullptr;
                        if( type_struct->getElementType(0)->isArrayTy() ) { 
                            // std::cout<<"Inside convert_args: ArrayType"<<std::endl;
                            llvm::ArrayType* arr_type = static_cast<llvm::ArrayType*>(type_struct->getElementType(0));
                            llvm::Type* ele_type = arr_type->getElementType();
                            first_ele_ptr_type = ele_type->getPointerTo();
                        } else if( type_struct->getElementType(0)->isPointerTy() ) {
                            // std::cout<<"Inside convert_args: Pointer"<<std::endl;
                            first_ele_ptr_type = type_struct->getElementType(0);
                        }
                        llvm::Type* new_arr_type = nullptr;

                        if( arr_arg_type_cache.find(m_h) == arr_arg_type_cache.end() ||  
                            (arr_arg_type_cache.find(m_h) != arr_arg_type_cache.end() &&
                             arr_arg_type_cache[m_h].find(std::string(arg->m_name)) == arr_arg_type_cache[m_h].end() ) ) {
                            
                            new_arr_type = llvm::StructType::create(context, std::vector<llvm::Type*>({first_ele_ptr_type,
                                                                                                        type_struct->getElementType(1),
                                                                                                        type_struct->getElementType(2),      
                                                                                                        }), "array_call");
                            arr_arg_type_cache[m_h][std::string(arg->m_name)] = new_arr_type;    
                        } else {
                            new_arr_type = arr_arg_type_cache[m_h][std::string(arg->m_name)];
                        }
                        
                        type = new_arr_type->getPointerTo();
                        is_array_type = false;
                    } else if( x.m_abi == ASR::abiType::Intrinsic && 
                        fname2arg_type.find(m_name) != fname2arg_type.end()) {
                        type = fname2arg_type[m_name].second;
                        is_array_type = false;
                    }
                }
                args.push_back(type);
            } else if (is_a<ASR::Function_t>(*symbol_get_past_external(
                ASR::down_cast<ASR::Var_t>(x.m_args[i])->m_v))) {
                /* This is likely a procedure passed as an argument. For the
                   type, we need to pass in a function pointer with the
                   correct call signature. */
                ASR::Function_t* fn = ASR::down_cast<ASR::Function_t>(
                    symbol_get_past_external(ASR::down_cast<ASR::Var_t>(
                    x.m_args[i])->m_v));
                llvm::Type* type = get_function_type(*fn)->getPointerTo();
                args.push_back(type);
            } else if (is_a<ASR::Subroutine_t>(*symbol_get_past_external(
                ASR::down_cast<ASR::Var_t>(x.m_args[i])->m_v))) {
                ASR::Subroutine_t* fn = ASR::down_cast<ASR::Subroutine_t>(
                    symbol_get_past_external(ASR::down_cast<ASR::Var_t>(
                    x.m_args[i])->m_v));
                llvm::Type* type = get_subroutine_type(*fn)->getPointerTo();
                args.push_back(type);
            }
        }
        return args;
    }


    template <typename T>
    void push_nested_stack(const T &x) {
        bool finder = std::find(nested_call_out.begin(), nested_call_out.end(),
             parent_function_hash) != nested_call_out.end();
        bool is_nested_call = std::find(
            nesting_map[parent_function_hash].begin(), 
            nesting_map[parent_function_hash].end(), calling_function_hash)
            != nesting_map[parent_function_hash].end();
        if (nested_func_types[parent_function_hash].size() > 0
            && parent_function_hash != calling_function_hash && finder
            && !is_nested_call){
            llvm::Value *sp_loc = module->getOrInsertGlobal(
                nested_sp_name, llvm::Type::getInt32Ty(context));
            llvm::Value *sp_val = builder->CreateLoad(sp_loc);
            for (auto &item : x->m_symtab->scope) {
                if (is_a<ASR::Variable_t>(*item.second)) {
                    ASR::Variable_t *v = down_cast<ASR::Variable_t>(
                        item.second);
                    uint32_t h = get_hash((ASR::asr_t*)v);
                    auto finder = std::find(nested_globals.begin(), 
                            nested_globals.end(), h);
                    if (finder != nested_globals.end()) {
                        int idx = std::distance(nested_globals.begin(),
                            finder);
                        llvm::Value* glob_struct = module->getOrInsertGlobal(
                            nested_desc_name, nested_global_struct);
                        llvm::Value* target = builder->CreateLoad(create_gep(
                            glob_struct, idx));
                        llvm::Value* glob_stack = module->getOrInsertGlobal(
                            nested_stack_name, nested_global_stack);
                        llvm::Value *glob_stack_gep = create_gep(glob_stack, 
                            sp_val);
                        llvm::Value *glob_stack_elem = create_gep(
                            glob_stack_gep, idx);
                        builder->CreateStore(builder->CreateLoad(target), 
                            glob_stack_elem);
                        llvm::Value *glob_stack_val = builder->CreateLoad(
                            glob_stack_gep);
                        llvm::Value *glob_stack_sp = create_gep(glob_stack, 
                            sp_val);
                        builder->CreateStore(glob_stack_val, glob_stack_sp);
                    }
                }
            }
            builder->CreateStore(builder->CreateAdd(builder->getInt32(1), 
                sp_val), sp_loc);
        }
    }


    template <typename T>
    void pop_nested_stack(const T &x) {
        llvm::Function *lfn = builder->GetInsertBlock()->getParent();
        bool finder = std::find(nested_call_out.begin(), nested_call_out.end(),
             calling_function_hash) != nested_call_out.end();
        bool is_nested_call = std::find(
            nesting_map[parent_function_hash].begin(), 
            nesting_map[parent_function_hash].end(), calling_function_hash)
            != nesting_map[parent_function_hash].end();
        if (nested_func_types[calling_function_hash].size() > 0
            && calling_function_hash != parent_function_hash && finder
            && !is_nested_call){
            llvm::Value *sp_loc = module->getOrInsertGlobal(nested_sp_name, 
                llvm::Type::getInt32Ty(context));
            llvm::Value *sp_val = builder->CreateLoad(sp_loc);
            llvm::BasicBlock *dec_sp = llvm::BasicBlock::Create(context, 
                "decrement_sp", lfn);
            llvm::BasicBlock *norm_cont = llvm::BasicBlock::Create(context, 
                "normal_continue", lfn);
            llvm::Value *cond = builder->CreateICmpSGT(sp_val, 
                builder->getInt32(0));
            builder->CreateCondBr(cond, dec_sp, norm_cont);
            builder->SetInsertPoint(dec_sp);
            builder->CreateStore(builder->CreateAdd(builder->getInt32(-1), 
                sp_val), sp_loc);
            for (auto &item : x->m_symtab->scope) {
                if (is_a<ASR::Variable_t>(*item.second)) {
                    ASR::Variable_t *v = down_cast<ASR::Variable_t>(
                        item.second);
                    uint32_t h = get_hash((ASR::asr_t*)v);
                    auto finder = std::find(nested_globals.begin(), 
                            nested_globals.end(), h);
                    if (finder != nested_globals.end()) {
                        int idx = std::distance(nested_globals.begin(),
                        finder);
                        llvm::Value* glob_stack = module->getOrInsertGlobal(
                            nested_stack_name, nested_global_stack);
                        llvm::Value *sp_loc = module->getOrInsertGlobal(
                            nested_sp_name, llvm::Type::getInt32Ty(context));
                        llvm::Value *sp_val = builder->CreateLoad(sp_loc);
                        llvm::Value *glob_stack_elem = builder->CreateLoad(
                            create_gep(create_gep(glob_stack, sp_val), idx));
                        llvm::Value *glob_struct_loc = module->
                            getOrInsertGlobal(nested_desc_name, 
                            nested_global_struct);
                        llvm::Value* target = builder->CreateLoad(
                            create_gep(glob_struct_loc, idx));
                        builder->CreateStore(glob_stack_elem, target);
                        builder->CreateStore(target, create_gep(
                            glob_struct_loc, idx));
                    }
                }
            }
            builder->CreateBr(norm_cont);
            builder->SetInsertPoint(norm_cont);
        }
    }

    template<typename T>
    void declare_args(const T &x, llvm::Function &F) {
        size_t i = 0;
        for (llvm::Argument &llvm_arg : F.args()) {
            if (is_a<ASR::Variable_t>(*symbol_get_past_external(
                    ASR::down_cast<ASR::Var_t>(x.m_args[i])->m_v))) {
                ASR::Variable_t *arg = EXPR2VAR(x.m_args[i]);
                LFORTRAN_ASSERT(is_arg_dummy(arg->m_intent));
                uint32_t h = get_hash((ASR::asr_t*)arg);
                auto finder = std::find(nested_globals.begin(),
                    nested_globals.end(), h);
                if (finder != nested_globals.end()) {
                    llvm::Value* ptr = module->getOrInsertGlobal(nested_desc_name,
                            nested_global_struct);
                    int idx = std::distance(nested_globals.begin(),
                            finder);
                    builder->CreateStore(&llvm_arg, create_gep(ptr,
                                idx));
                }
                std::string arg_s = arg->m_name;
                llvm_arg.setName(arg_s);
                llvm_symtab[h] = &llvm_arg;
            } else if (is_a<ASR::Function_t>(*symbol_get_past_external(
                ASR::down_cast<ASR::Var_t>(x.m_args[i])->m_v))) {
                // Deal with case where procedure passed in as argument
                ASR::Function_t *arg = EXPR2FUN(x.m_args[i]);
                uint32_t h = get_hash((ASR::asr_t*)arg);
                std::string arg_s = arg->m_name;
                llvm_arg.setName(arg_s);
                llvm_symtab_fn_arg[h] = &llvm_arg;
            } else if (is_a<ASR::Subroutine_t>(*symbol_get_past_external(
                ASR::down_cast<ASR::Var_t>(x.m_args[i])->m_v))) {
                // Deal with case where procedure passed in as argument
                ASR::Subroutine_t *arg = EXPR2SUB(x.m_args[i]);
                uint32_t h = get_hash((ASR::asr_t*)arg);
                std::string arg_s = arg->m_name;
                llvm_arg.setName(arg_s);
                llvm_symtab_fn_arg[h] = &llvm_arg;
            }
            i++;
        }
    }

    template <typename T>
    void declare_local_vars(const T &x) {
        declare_vars(x);
    }

    void visit_Function(const ASR::Function_t &x) {
        if( !(x.m_abi == ASR::abiType::Source ||
              x.m_abi == ASR::abiType::Interactive ||
              (x.m_abi == ASR::abiType::Intrinsic && 
               ((fname2arg_type.find(std::string(x.m_name)) != fname2arg_type.end() || x.m_deftype != ASR::deftypeType::Interface) &&  
                std::find(c_runtime_intrinsics.begin(), c_runtime_intrinsics.end(), std::string(x.m_name)) 
                == c_runtime_intrinsics.end()))) ) { 
                            return;
        }
        instantiate_function(x);
        visit_procedures(x);
        generate_function(x);
        parent_function = nullptr;
    }


    void visit_Subroutine(const ASR::Subroutine_t &x) {
        if (x.m_abi != ASR::abiType::Source &&
            x.m_abi != ASR::abiType::Interactive) {
                return;
        }
        instantiate_subroutine(x);
        visit_procedures(x);
        generate_subroutine(x);
        parent_subroutine = nullptr;
    }




    void instantiate_subroutine(const ASR::Subroutine_t &x){
        uint32_t h = get_hash((ASR::asr_t*)&x);
        llvm::Function *F = nullptr;
        if (llvm_symtab_fn.find(h) != llvm_symtab_fn.end()) {
            /*
            throw CodeGenError("Subroutine code already generated for '"
                + std::string(x.m_name) + "'");
            */
            F = llvm_symtab_fn[h];
        } else {
            llvm::FunctionType *function_type = get_subroutine_type(x);
            F = llvm::Function::Create(function_type,
                llvm::Function::ExternalLinkage, mangle_prefix + 
                x.m_name, module.get());
            llvm_symtab_fn[h] = F;
        }
    }

    llvm::FunctionType* get_subroutine_type(const ASR::Subroutine_t &x){
        std::vector<llvm::Type*> args = convert_args(x);
        llvm::FunctionType *function_type = llvm::FunctionType::get(
                llvm::Type::getVoidTy(context), args, false);
        return function_type;
    }


    void generate_subroutine(const ASR::Subroutine_t &x){
        bool interactive = (x.m_abi == ASR::abiType::Interactive);
        if (x.m_deftype == ASR::deftypeType::Implementation) {

            if (interactive) return;

            if (!prototype_only) {
                define_subroutine_entry(x);

                for (size_t i=0; i<x.n_body; i++) {
                    this->visit_stmt(*x.m_body[i]);
                }

                define_subroutine_exit(x);                
            }
        }
    }

    void instantiate_function(const ASR::Function_t &x){
        uint32_t h = get_hash((ASR::asr_t*)&x);
        llvm::Function *F = nullptr;
        if (llvm_symtab_fn.find(h) != llvm_symtab_fn.end()) {
            /*
            throw CodeGenError("Function code already generated for '"
                + std::string(x.m_name) + "'");
            */
            F = llvm_symtab_fn[h];
        } else {
            llvm::FunctionType* function_type = get_function_type(x);
            F = llvm::Function::Create(function_type,
                llvm::Function::ExternalLinkage, mangle_prefix + 
                x.m_name, module.get());
            llvm_symtab_fn[h] = F;
        }
    }


    llvm::FunctionType* get_function_type(const ASR::Function_t &x){
        ASR::ttype_t *return_var_type0 = EXPR2VAR(x.m_return_var)->m_type;
        ASR::ttypeType return_var_type = return_var_type0->type;
        llvm::Type *return_type;
        switch (return_var_type) {
            case (ASR::ttypeType::Integer) : {
                int a_kind = down_cast<ASR::Integer_t>(return_var_type0)->m_kind;
                return_type = getIntType(a_kind);
                break;
            }
            case (ASR::ttypeType::Real) : {
                int a_kind = down_cast<ASR::Real_t>(return_var_type0)->m_kind;
                return_type = getFPType(a_kind);
                break;
            }
            case (ASR::ttypeType::Complex) : {
                int a_kind = down_cast<ASR::Complex_t>(return_var_type0)->m_kind;
                return_type = getComplexType(a_kind);
                break;
            }
            case (ASR::ttypeType::Character) :
                throw CodeGenError("Character return type not implemented yet");
                break;
            case (ASR::ttypeType::Logical) :
                return_type = llvm::Type::getInt1Ty(context);
                break;
            case (ASR::ttypeType::Derived) :
                throw CodeGenError("Derived return type not implemented yet");
                break;
            default :
                LFORTRAN_ASSERT(false);
                throw CodeGenError("Type not implemented");
        }
        std::vector<llvm::Type*> args = convert_args(x);
        llvm::FunctionType *function_type = llvm::FunctionType::get(
                return_type, args, false);
        return function_type;
    }

    template<typename T>
    void declare_needed_global_types(T &x){
        // Check if the procedure has a nested function that needs access to
        // some variables in its local scope
        uint32_t h = get_hash((ASR::asr_t*)&x);
        std::vector<llvm::Type*> nested_type;
        if (nested_func_types[h].size() > 0) {
            nested_type = nested_func_types[h];
            nested_global_struct = llvm::StructType::create(context, 
                nested_type, std::string(x.m_name) + "_nstd_types");
            std::vector<llvm::Type*> nested_stack;
            for (size_t i = 0; i < nested_type.size(); i++){
                nested_stack.push_back(nested_type[i]->getContainedType(0));
            }
            nested_desc_name = std::string(x.m_name) + "_nstd_strct";
            module->getOrInsertGlobal(nested_desc_name, nested_global_struct);
            llvm::ConstantAggregateZero *initializer;
            initializer = llvm::ConstantAggregateZero::get(
                nested_global_struct);
            module->getNamedGlobal(nested_desc_name)->setInitializer(
                initializer);
            if (std::find(nested_call_out.begin(), nested_call_out.end(), h) != 
                nested_call_out.end()){
                /* Only declare the stack types if needed (if the function
                enclosing a nested function can call out, potentially leading to
                recursion, etc */
                nested_global_struct_vals = 
                    llvm::StructType::create(context, nested_stack, 
                    std::string(x.m_name) + "_vals");
                nested_global_stack = llvm::ArrayType::get(
                    nested_global_struct_vals, 1000);
                nested_stack_name = nested_desc_name + "_stack";
                nested_sp_name = "sp_" + std::string(x.m_name);
                llvm::IntegerType *sp = llvm::Type::getInt32Ty(context);
                module->getOrInsertGlobal(nested_stack_name, 
                    nested_global_stack);
                module->getOrInsertGlobal(nested_sp_name, sp);
                initializer = llvm::ConstantAggregateZero::get(
                    nested_global_stack);
                module->getNamedGlobal(nested_stack_name)->setInitializer(
                    initializer);
                llvm::ConstantInt *sp_init = llvm::ConstantInt::get(
                    module->getContext(), llvm::APInt(32,0));
                module->getNamedGlobal(nested_sp_name)->setInitializer(
                    sp_init);
            }
        }
    }

    inline void define_function_entry(const ASR::Function_t& x) {
        uint32_t h = get_hash((ASR::asr_t*)&x);
        parent_function = &x;
        parent_function_hash = h;
        llvm::Function* F = llvm_symtab_fn[h];
        llvm::BasicBlock *BB = llvm::BasicBlock::Create(context,
                ".entry", F);
        builder->SetInsertPoint(BB);
        declare_args(x, *F);
        declare_local_vars(x);
    }


    inline void define_subroutine_entry(const ASR::Subroutine_t& x) {
        uint32_t h = get_hash((ASR::asr_t*)&x);
        parent_subroutine = &x;
        parent_function_hash = h;
        llvm::Function* F = llvm_symtab_fn[h];
        llvm::BasicBlock *BB = llvm::BasicBlock::Create(context,
                ".entry", F);
        builder->SetInsertPoint(BB);
        declare_args(x, *F);
        declare_local_vars(x);
    }

    inline void define_function_exit(const ASR::Function_t& x) {
        if (early_return) {
            builder->CreateBr(if_return);
        }
        ASR::Variable_t *asr_retval = EXPR2VAR(x.m_return_var);
        uint32_t h = get_hash((ASR::asr_t*)asr_retval);
        llvm::Value *ret_val = llvm_symtab[h];
        if (early_return) {
            builder->SetInsertPoint(if_return);
            early_return = false;
        }
        llvm::Value *ret_val2 = builder->CreateLoad(ret_val);
        builder->CreateRet(ret_val2);
    }


    inline void define_subroutine_exit(const ASR::Subroutine_t& /*x*/) {
        if (early_return) {
            builder->CreateBr(if_return);
        }
        if (early_return) {
            builder->SetInsertPoint(if_return);
            early_return = false;
        }
        builder->CreateRetVoid();
    }

    void generate_function(const ASR::Function_t &x){
        bool interactive = (x.m_abi == ASR::abiType::Interactive);
        if (x.m_deftype == ASR::deftypeType::Implementation ) {

            if (interactive) return;

            if (!prototype_only) {
                define_function_entry(x);

                for (size_t i=0; i<x.n_body; i++) {
                    this->visit_stmt(*x.m_body[i]);
                }

                define_function_exit(x);                
            }
        } else if( x.m_abi == ASR::abiType::Intrinsic && 
                   x.m_deftype == ASR::deftypeType::Interface ) {
            std::string m_name = x.m_name;
            if( m_name == "size" ) {

                define_function_entry(x);

                // Defines the size intrinsic's body at LLVM level.
                ASR::Variable_t *arg = EXPR2VAR(x.m_args[0]);
                uint32_t h = get_hash((ASR::asr_t*)arg);
                llvm::Value* llvm_arg = llvm_symtab[h];
                ASR::Variable_t *ret = EXPR2VAR(x.m_return_var);
                h = get_hash((ASR::asr_t*)ret);
                llvm::Value* llvm_ret_ptr = llvm_symtab[h];
                llvm::Value* dim_des_val = builder->CreateLoad(create_gep(llvm_arg, 0));
                llvm::Value* rank = builder->CreateLoad(create_gep(llvm_arg, 1));
                builder->CreateStore(llvm::ConstantInt::get(context, llvm::APInt(32, 1)), llvm_ret_ptr);

                llvm::Function *fn = builder->GetInsertBlock()->getParent();
                llvm::BasicBlock *loophead = llvm::BasicBlock::Create(context, "loop.head", fn);
                llvm::BasicBlock *loopbody = llvm::BasicBlock::Create(context, "loop.body");
                llvm::BasicBlock *loopend = llvm::BasicBlock::Create(context, "loop.end");
                this->current_loophead = loophead;
                this->current_loopend = loopend;

                llvm::Value* r = builder->CreateAlloca(getIntType(4), nullptr);
                builder->CreateStore(llvm::ConstantInt::get(context, llvm::APInt(32, 0)), r);
                // head
                builder->CreateBr(loophead);
                builder->SetInsertPoint(loophead);
                llvm::Value *cond = builder->CreateICmpSLT(builder->CreateLoad(r), rank);
                builder->CreateCondBr(cond, loopbody, loopend);

                // body
                fn->getBasicBlockList().push_back(loopbody);
                builder->SetInsertPoint(loopbody);
                llvm::Value* r_val = builder->CreateLoad(r);
                llvm::Value* ret_val = builder->CreateLoad(llvm_ret_ptr);
                llvm::Value* dim_val = create_ptr_gep(dim_des_val, r_val);
                llvm::Value* dim_size_ptr = create_gep(dim_val, 3);
                llvm::Value* dim_size = builder->CreateLoad(dim_size_ptr);
                ret_val = builder->CreateMul(ret_val, dim_size);
                builder->CreateStore(ret_val, llvm_ret_ptr);
                r_val = builder->CreateAdd(r_val, llvm::ConstantInt::get(context, llvm::APInt(32, 1)));
                builder->CreateStore(r_val, r);
                builder->CreateBr(loophead);

                // end
                fn->getBasicBlockList().push_back(loopend);
                builder->SetInsertPoint(loopend);

                define_function_exit(x);
            } else if( m_name == "lbound" || m_name == "ubound" ) {
                define_function_entry(x);

                // Defines the size intrinsic's body at LLVM level.
                ASR::Variable_t *arg = EXPR2VAR(x.m_args[0]);
                uint32_t h = get_hash((ASR::asr_t*)arg);
                llvm::Value* llvm_arg1 = llvm_symtab[h];

                arg = EXPR2VAR(x.m_args[1]);
                h = get_hash((ASR::asr_t*)arg);
                llvm::Value* llvm_arg2 = llvm_symtab[h];

                ASR::Variable_t *ret = EXPR2VAR(x.m_return_var);
                h = get_hash((ASR::asr_t*)ret);
                llvm::Value* llvm_ret_ptr = llvm_symtab[h];

                llvm::Value* dim_des_val = builder->CreateLoad(llvm_arg1);
                llvm::Value* dim_val = builder->CreateLoad(llvm_arg2);
                llvm::Value* const_1 = llvm::ConstantInt::get(context, llvm::APInt(32, 1));
                dim_val = builder->CreateSub(dim_val, const_1);
                llvm::Value* dim_struct = create_ptr_gep(dim_des_val, dim_val);
                int idx = -1;
                if( m_name == "lbound" ) {
                    idx = 1;
                } else if( m_name == "ubound" ) {
                    idx = 2;
                }
                llvm::Value* res = builder->CreateLoad(create_gep(dim_struct, idx));
                builder->CreateStore(res, llvm_ret_ptr);

                define_function_exit(x);
            }
        }
    }


    template<typename T>
    void visit_procedures(const T &x) {
        for (auto &item : x.m_symtab->scope) {
            if (is_a<ASR::Subroutine_t>(*item.second)) {
                ASR::Subroutine_t *s = ASR::down_cast<ASR::Subroutine_t>(item.second);
                visit_Subroutine(*s);
            }
            if (is_a<ASR::Function_t>(*item.second)) {
                ASR::Function_t *s = ASR::down_cast<ASR::Function_t>(item.second);
                visit_Function(*s);
            }
        }
    }

    void visit_Associate(const ASR::Associate_t& x) {
        ASR::Variable_t *asr_target = EXPR2VAR(x.m_target);
        ASR::Variable_t *asr_value = EXPR2VAR(x.m_value);
        uint32_t value_h = get_hash((ASR::asr_t*)asr_value);
        uint32_t target_h = get_hash((ASR::asr_t*)asr_target);
        builder->CreateStore(llvm_symtab[value_h], llvm_symtab[target_h]);
    }

    void visit_Assignment(const ASR::Assignment_t &x) {
        llvm::Value *target, *value;
        uint32_t h;
        if( x.m_target->type == ASR::exprType::ArrayRef || 
            x.m_target->type == ASR::exprType::DerivedRef ) {
            this->visit_expr(*x.m_target);
            target = tmp;   
        } else {
            ASR::Variable_t *asr_target = EXPR2VAR(x.m_target);
            h = get_hash((ASR::asr_t*)asr_target);
            if (llvm_symtab.find(h) != llvm_symtab.end()) {
                switch( asr_target->m_type->type ) {
                    case ASR::ttypeType::IntegerPointer:
                    case ASR::ttypeType::RealPointer:
                    case ASR::ttypeType::ComplexPointer:
                    case ASR::ttypeType::CharacterPointer:
                    case ASR::ttypeType::LogicalPointer:
                    case ASR::ttypeType::DerivedPointer: {
                        target = builder->CreateLoad(llvm_symtab[h]);
                        break;
                    }
                    default: {
                        target = llvm_symtab[h];
                        break;
                    }
                }
                
            } else {
                /* Target for assignment not in the symbol table - must be
                assigning to an outer scope from a nested function - see 
                nested_05.f90 */
                auto finder = std::find(nested_globals.begin(), 
                        nested_globals.end(), h);
                LFORTRAN_ASSERT(finder != nested_globals.end());
                llvm::Value* ptr = module->getOrInsertGlobal(nested_desc_name,
                    nested_global_struct);
                int idx = std::distance(nested_globals.begin(), finder);
                target = builder->CreateLoad(create_gep(ptr, idx));
            }
        }
        this->visit_expr_wrapper(x.m_value, true);
        value = tmp;
        builder->CreateStore(value, target);
        auto finder = std::find(nested_globals.begin(), 
                nested_globals.end(), h);
        if (finder != nested_globals.end()) {
            /* Target for assignment could be in the symbol table - and we are
            assigning to a variable needed in a nested function - see 
            nested_04.f90 */
            llvm::Value* ptr = module->getOrInsertGlobal(nested_desc_name, 
                    nested_global_struct);
            int idx = std::distance(nested_globals.begin(), finder);
            builder->CreateStore(target, create_gep(ptr, idx));
        }
    }

    inline void visit_expr_wrapper(const ASR::expr_t* x, bool load_ref=false) {
        this->visit_expr(*x);
        if( x->type == ASR::exprType::ArrayRef || 
            x->type == ASR::exprType::DerivedRef ) {
            if( load_ref ) {
                tmp = builder->CreateLoad(tmp);
            }
        }
    }

    void visit_Compare(const ASR::Compare_t &x) {
        this->visit_expr_wrapper(x.m_left, true);
        llvm::Value *left = tmp;
        this->visit_expr_wrapper(x.m_right, true);
        llvm::Value *right = tmp;
        LFORTRAN_ASSERT(expr_type(x.m_left)->type == expr_type(x.m_right)->type);
        ASR::ttypeType optype = expr_type(x.m_left)->type;
        if (optype == ASR::ttypeType::Integer) {
            switch (x.m_op) {
                case (ASR::cmpopType::Eq) : {
                    tmp = builder->CreateICmpEQ(left, right);
                    break;
                }
                case (ASR::cmpopType::Gt) : {
                    tmp = builder->CreateICmpSGT(left, right);
                    break;
                }
                case (ASR::cmpopType::GtE) : {
                    tmp = builder->CreateICmpSGE(left, right);
                    break;
                }
                case (ASR::cmpopType::Lt) : {
                    tmp = builder->CreateICmpSLT(left, right);
                    break;
                }
                case (ASR::cmpopType::LtE) : {
                    tmp = builder->CreateICmpSLE(left, right);
                    break;
                }
                case (ASR::cmpopType::NotEq) : {
                    tmp = builder->CreateICmpNE(left, right);
                    break;
                }
                default : {
                    throw SemanticError("Comparison operator not implemented",
                            x.base.base.loc);
                }
            }
        } else if (optype == ASR::ttypeType::Real) {
            switch (x.m_op) {
                case (ASR::cmpopType::Eq) : {
                    tmp = builder->CreateFCmpUEQ(left, right);
                    break;
                }
                case (ASR::cmpopType::Gt) : {
                    tmp = builder->CreateFCmpUGT(left, right);
                    break;
                }
                case (ASR::cmpopType::GtE) : {
                    tmp = builder->CreateFCmpUGE(left, right);
                    break;
                }
                case (ASR::cmpopType::Lt) : {
                    tmp = builder->CreateFCmpULT(left, right);
                    break;
                }
                case (ASR::cmpopType::LtE) : {
                    tmp = builder->CreateFCmpULE(left, right);
                    break;
                }
                case (ASR::cmpopType::NotEq) : {
                    tmp = builder->CreateFCmpUNE(left, right);
                    break;
                }
                default : {
                    throw SemanticError("Comparison operator not implemented",
                            x.base.base.loc);
                }
            }
        } else if (optype == ASR::ttypeType::Complex) {
            llvm::Value* real_left = complex_re(left, left->getType());
            llvm::Value* real_right = complex_re(right, right->getType());
            llvm::Value* img_left = complex_im(left, left->getType());
            llvm::Value* img_right = complex_im(right, right->getType());
            llvm::Value *real_res, *img_res;
            switch (x.m_op) {
                case (ASR::cmpopType::Eq) : {
                    real_res = builder->CreateFCmpUEQ(real_left, real_right);
                    img_res = builder->CreateFCmpUEQ(img_left, img_right);
                    break;
                }
                case (ASR::cmpopType::NotEq) : {
                    real_res = builder->CreateFCmpUNE(real_left, real_right);
                    img_res = builder->CreateFCmpUNE(img_left, img_right);
                    break;
                }
                default : {
                    throw SemanticError("Comparison operator not implemented",
                            x.base.base.loc);
                }
            }
            tmp = builder->CreateAnd(real_res, img_res);
        } else {
            throw CodeGenError("Only Integer and Real implemented in Compare");
        }
    }

    void visit_If(const ASR::If_t &x) {
        this->visit_expr_wrapper(x.m_test, true);
        llvm::Value *cond=tmp;
        llvm::Function *fn = builder->GetInsertBlock()->getParent();
        llvm::BasicBlock *thenBB = llvm::BasicBlock::Create(context, "then", fn);
        llvm::BasicBlock *elseBB = llvm::BasicBlock::Create(context, "else");
        llvm::BasicBlock *mergeBB = llvm::BasicBlock::Create(context, "ifcont");
        builder->CreateCondBr(cond, thenBB, elseBB);
        builder->SetInsertPoint(thenBB);
        for (size_t i=0; i<x.n_body; i++) {
            this->visit_stmt(*x.m_body[i]);
        }
        llvm::Value *thenV = llvm::ConstantInt::get(context, llvm::APInt(32, 1));
        if (!early_return) {
            builder->CreateBr(mergeBB);
        }

        thenBB = builder->GetInsertBlock();
        fn->getBasicBlockList().push_back(elseBB);
        builder->SetInsertPoint(elseBB);
        for (size_t i=0; i<x.n_orelse; i++) {
            this->visit_stmt(*x.m_orelse[i]);
        }
        llvm::Value *elseV = llvm::ConstantInt::get(context, llvm::APInt(32, 2));

        builder->CreateBr(mergeBB);
        elseBB = builder->GetInsertBlock();
        fn->getBasicBlockList().push_back(mergeBB);
        builder->SetInsertPoint(mergeBB);
        if (!early_return){
            llvm::PHINode *PN = builder->CreatePHI(llvm::Type::getInt32Ty(context), 2,
                                            "iftmp");
            PN->addIncoming(thenV, thenBB);
            PN->addIncoming(elseV, elseBB);
        }
    }

    void visit_WhileLoop(const ASR::WhileLoop_t &x) {
        llvm::Function *fn = builder->GetInsertBlock()->getParent();
        llvm::BasicBlock *loophead = llvm::BasicBlock::Create(context, "loop.head", fn);
        llvm::BasicBlock *loopbody = llvm::BasicBlock::Create(context, "loop.body");
        llvm::BasicBlock *loopend = llvm::BasicBlock::Create(context, "loop.end");
        this->current_loophead = loophead;
        this->current_loopend = loopend;

        // head
        builder->CreateBr(loophead);
        builder->SetInsertPoint(loophead);
        this->visit_expr_wrapper(x.m_test, true);
        llvm::Value *cond = tmp;
        builder->CreateCondBr(cond, loopbody, loopend);

        // body
        fn->getBasicBlockList().push_back(loopbody);
        builder->SetInsertPoint(loopbody);
        for (size_t i=0; i<x.n_body; i++) {
            this->visit_stmt(*x.m_body[i]);
        }
        builder->CreateBr(loophead);

        // end
        fn->getBasicBlockList().push_back(loopend);
        builder->SetInsertPoint(loopend);
    }

    void visit_Exit(const ASR::Exit_t & /* x */) {
        llvm::Function *fn = builder->GetInsertBlock()->getParent();
        llvm::BasicBlock *after = llvm::BasicBlock::Create(context, "after", fn);
        builder->CreateBr(current_loopend);
        builder->SetInsertPoint(after);
    }

    void visit_Cycle(const ASR::Cycle_t & /* x */) {
        llvm::Function *fn = builder->GetInsertBlock()->getParent();
        llvm::BasicBlock *after = llvm::BasicBlock::Create(context, "after", fn);
        builder->CreateBr(current_loophead);
        builder->SetInsertPoint(after);
    }

    void visit_Return(const ASR::Return_t & /* x */) {
        llvm::Function *fn = builder->GetInsertBlock()->getParent();
        if (!early_return){
            llvm::BasicBlock *br_return = llvm::BasicBlock::Create(context, 
                "return", fn);
            early_return = true;
            if_return = br_return;
        }
        builder->CreateBr(if_return);
    }

    void visit_BoolOp(const ASR::BoolOp_t &x) {
        this->visit_expr_wrapper(x.m_left, true);
        llvm::Value *left_val = tmp;
        this->visit_expr_wrapper(x.m_right, true);
        llvm::Value *right_val = tmp;
        if (x.m_type->type == ASR::ttypeType::Logical) {
            switch (x.m_op) {
                case ASR::boolopType::And: {
                    tmp = builder->CreateAnd(left_val, right_val);
                    break;
                };
                case ASR::boolopType::Or: {
                    tmp = builder->CreateOr(left_val, right_val);
                    break;
                };
                case ASR::boolopType::NEqv: {
                    tmp = builder->CreateXor(left_val, right_val);
                    break;
                };
                case ASR::boolopType::Eqv: {
                    tmp = builder->CreateXor(left_val, right_val);
                    tmp = builder->CreateNot(tmp);
                };
            } 
        } else {
            throw CodeGenError("Boolop: Only Logical types can be used with logical operators.");
        }
    }

    void visit_StrOp(const ASR::StrOp_t &x) {
        this->visit_expr_wrapper(x.m_left, true);
        llvm::Value *left_val = tmp;
        this->visit_expr_wrapper(x.m_right, true);
        llvm::Value *right_val = tmp;
        switch (x.m_op) {
            case ASR::stropType::Concat: {
                tmp = lfortran_strop(left_val, right_val, "_lfortran_strcat");
                break;
            };
        }
    }

    void visit_BinOp(const ASR::BinOp_t &x) {
        this->visit_expr_wrapper(x.m_left, true);
        llvm::Value *left_val = tmp;
        this->visit_expr_wrapper(x.m_right, true);
        llvm::Value *right_val = tmp;
        if (x.m_type->type == ASR::ttypeType::Integer || 
            x.m_type->type == ASR::ttypeType::IntegerPointer) {
            switch (x.m_op) {
                case ASR::binopType::Add: {
                    tmp = builder->CreateAdd(left_val, right_val);
                    break;
                };
                case ASR::binopType::Sub: {
                    tmp = builder->CreateSub(left_val, right_val);
                    break;
                };
                case ASR::binopType::Mul: {
                    tmp = builder->CreateMul(left_val, right_val);
                    break;
                };
                case ASR::binopType::Div: {
                    tmp = builder->CreateUDiv(left_val, right_val);
                    break;
                };
                case ASR::binopType::Pow: {
                    llvm::Type *type;
                    int a_kind;
                    a_kind = down_cast<ASR::Integer_t>(x.m_type)->m_kind;
                    type = getFPType(a_kind);
                    llvm::Value *fleft = builder->CreateSIToFP(left_val,
                            type);
                    llvm::Value *fright = builder->CreateSIToFP(right_val,
                            type);
                    std::string func_name = a_kind == 4 ? "llvm.pow.f32" : "llvm.pow.f64";
                    llvm::Function *fn_pow = module->getFunction(func_name);
                    if (!fn_pow) {
                        llvm::FunctionType *function_type = llvm::FunctionType::get(
                                type, { type, type}, false);
                        fn_pow = llvm::Function::Create(function_type,
                                llvm::Function::ExternalLinkage, func_name,
                                module.get());
                    }
                    tmp = builder->CreateCall(fn_pow, {fleft, fright});
                    type = getIntType(a_kind);
                    tmp = builder->CreateFPToSI(tmp, type);
                    break;
                };
            }
        } else if (x.m_type->type == ASR::ttypeType::Real || 
                   x.m_type->type == ASR::ttypeType::RealPointer) {
            switch (x.m_op) {
                case ASR::binopType::Add: {
                    tmp = builder->CreateFAdd(left_val, right_val);
                    break;
                };
                case ASR::binopType::Sub: {
                    tmp = builder->CreateFSub(left_val, right_val);
                    break;
                };
                case ASR::binopType::Mul: {
                    tmp = builder->CreateFMul(left_val, right_val);
                    break;
                };
                case ASR::binopType::Div: {
                    tmp = builder->CreateFDiv(left_val, right_val);
                    break;
                };
                case ASR::binopType::Pow: {
                    llvm::Type *type;
                    int a_kind;
                    a_kind = down_cast<ASR::Real_t>(x.m_type)->m_kind;
                    type = getFPType(a_kind);
                    std::string func_name = a_kind == 4 ? "llvm.pow.f32" : "llvm.pow.f64";
                    llvm::Function *fn_pow = module->getFunction(func_name);
                    if (!fn_pow) {
                        llvm::FunctionType *function_type = llvm::FunctionType::get(
                                type, { type, type }, false);
                        fn_pow = llvm::Function::Create(function_type,
                                llvm::Function::ExternalLinkage, func_name,
                                module.get());
                    }
                    tmp = builder->CreateCall(fn_pow, {left_val, right_val});
                    break;
                };
            }
        } else if (x.m_type->type == ASR::ttypeType::Complex ||
                   x.m_type->type == ASR::ttypeType::ComplexPointer) {
            llvm::Type *type;
            int a_kind;
            if( x.m_type->type == ASR::ttypeType::ComplexPointer ) {
                a_kind = down_cast<ASR::ComplexPointer_t>(x.m_type)->m_kind;
            } else {
                a_kind = down_cast<ASR::Complex_t>(x.m_type)->m_kind;
            }
            type = getComplexType(a_kind);
            if( left_val->getType()->isPointerTy() ) {
                left_val = builder->CreateLoad(left_val);
            }
            if( right_val->getType()->isPointerTy() ) {
                right_val = builder->CreateLoad(right_val);
            }
            switch (x.m_op) {
                case ASR::binopType::Add: {
                    tmp = lfortran_complex_bin_op(left_val, right_val, "_lfortran_complex_add", type);
                    break;
                };
                case ASR::binopType::Sub: {
                    tmp = lfortran_complex_bin_op(left_val, right_val, "_lfortran_complex_sub", type);
                    break;
                };
                case ASR::binopType::Mul: {
                    tmp = lfortran_complex_bin_op(left_val, right_val, "_lfortran_complex_mul", type);
                    break;
                };
                case ASR::binopType::Div: {
                    tmp = lfortran_complex_bin_op(left_val, right_val, "_lfortran_complex_div", type);
                    break;
                };
                case ASR::binopType::Pow: {
                    tmp = lfortran_complex_bin_op(left_val, right_val, "_lfortran_complex_pow", type);
                    break;
                };
            }
        } else {
            throw CodeGenError("Binop: Only Real, Integer and Complex types implemented");
        }
    }

    void visit_UnaryOp(const ASR::UnaryOp_t &x) {
        this->visit_expr_wrapper(x.m_operand, true);
        if (x.m_type->type == ASR::ttypeType::Integer) {
            if (x.m_op == ASR::unaryopType::UAdd) {
                // tmp = tmp;
                return;
            } else if (x.m_op == ASR::unaryopType::USub) {
                llvm::Value *zero = llvm::ConstantInt::get(context,
                    llvm::APInt(32, 0));
                tmp = builder ->CreateSub(zero, tmp);
                return;
            } else {
                throw CodeGenError("Unary type not implemented yet");
            }
        } else if (x.m_type->type == ASR::ttypeType::Real) {
            if (x.m_op == ASR::unaryopType::UAdd) {
                // tmp = tmp;
                return;
            } else if (x.m_op == ASR::unaryopType::USub) {
                llvm::Value *zero = llvm::ConstantFP::get(context,
                        llvm::APFloat((float)0.0));
                tmp = builder ->CreateFSub(zero, tmp);
                return;
            } else {
                throw CodeGenError("Unary type not implemented yet");
            }
        } else if (x.m_type->type == ASR::ttypeType::Logical) {
            if (x.m_op == ASR::unaryopType::Not) {
                tmp = builder ->CreateNot(tmp);
                return;
            } else {
                throw CodeGenError("Unary type not implemented yet in Logical");
            }
        } else {
            throw CodeGenError("UnaryOp: type not supported yet");
        }
    }

    void visit_ConstantInteger(const ASR::ConstantInteger_t &x) {
        int64_t val = x.m_n;
        int a_kind = ((ASR::Integer_t*)(&(x.m_type->base)))->m_kind;
        switch( a_kind ) {
            
            case 4 : {
                tmp = llvm::ConstantInt::get(context, llvm::APInt(32, static_cast<int32_t>(val), true));
                break;
            }
            case 8 : {
                tmp = llvm::ConstantInt::get(context, llvm::APInt(64, val, true));
                break;
            }
            default : {
                break;
            }

        }
    }

    void visit_ConstantReal(const ASR::ConstantReal_t &x) {
        double val = std::atof(x.m_r);
        int a_kind = ((ASR::Real_t*)(&(x.m_type->base)))->m_kind;
        switch( a_kind ) {
            
            case 4 : {
                tmp = llvm::ConstantFP::get(context, llvm::APFloat((float)val));
                break;
            }
            case 8 : {
                tmp = llvm::ConstantFP::get(context, llvm::APFloat(val));
                break;
            }
            default : {
                break;
            }

        }
        
    }

    void visit_ConstantComplex(const ASR::ConstantComplex_t &x) {
        LFORTRAN_ASSERT(ASR::is_a<ASR::ConstantReal_t>(*x.m_re));
        LFORTRAN_ASSERT(ASR::is_a<ASR::ConstantReal_t>(*x.m_im));
        double re = std::atof(
            ASR::down_cast<ASR::ConstantReal_t>(x.m_re)->m_r);
        double im = std::atof(
            ASR::down_cast<ASR::ConstantReal_t>(x.m_im)->m_r);
        int a_kind = extract_kind_from_ttype_t(x.m_type);
        llvm::Value *re2, *im2;
        llvm::Type *type;
        switch( a_kind ) {
            case 4: {
                re2 = llvm::ConstantFP::get(context, llvm::APFloat((float)re));
                type = complex_type_4;
                break;
            }
            case 8: {
                re2 = llvm::ConstantFP::get(context, llvm::APFloat(re));
                type = complex_type_8;
                break;
            }
            default: {
                throw CodeGenError("kind type not supported");
            }
        }
        switch( a_kind ) {
            case 4: {
                im2 = llvm::ConstantFP::get(context, llvm::APFloat((float)im));
                break;
            }
            case 8: {
                im2 = llvm::ConstantFP::get(context, llvm::APFloat(im));
                break;
            }
            default: {
                throw CodeGenError("kind type not supported");
            }
        }
        tmp = complex_from_floats(re2, im2, type);
    }

    void visit_ConstantLogical(const ASR::ConstantLogical_t &x) {
        int val;
        if (x.m_value == true) {
            val = 1;
        } else {
            val = 0;
        }
        tmp = llvm::ConstantInt::get(context, llvm::APInt(1, val));
    }


    void visit_Str(const ASR::Str_t &x) {
        tmp = builder->CreateGlobalStringPtr(x.m_s);
    }

    inline void fetch_ptr(ASR::Variable_t* x) {
        uint32_t x_h = get_hash((ASR::asr_t*)x);
        LFORTRAN_ASSERT(llvm_symtab.find(x_h) != llvm_symtab.end());
        llvm::Value* x_v = llvm_symtab[x_h];
        tmp = builder->CreateLoad(x_v);
        tmp = builder->CreateLoad(tmp);
    }

    inline void fetch_val(ASR::Variable_t* x) {
        uint32_t x_h = get_hash((ASR::asr_t*)x);
        llvm::Value* x_v;
        // Check if x is a needed global here, if so, it should exist as an
        // element in the runtime descriptor, get element pointer and create
        // load
        if (llvm_symtab.find(x_h) == llvm_symtab.end()) {
            LFORTRAN_ASSERT(std::find(nested_globals.begin(), 
                    nested_globals.end(), x_h) != nested_globals.end());
            auto finder = std::find(nested_globals.begin(), 
                    nested_globals.end(), x_h);
            llvm::Constant *ptr = module->getOrInsertGlobal(nested_desc_name,
                nested_global_struct);
            int idx = std::distance(nested_globals.begin(), finder);
            std::vector<llvm::Value*> idx_vec = {
            llvm::ConstantInt::get(context, llvm::APInt(32, 0)),
            llvm::ConstantInt::get(context, llvm::APInt(32, idx))};
            x_v = builder->CreateLoad(builder->CreateGEP(ptr, idx_vec));
        } else {
            x_v = llvm_symtab[x_h];
        }
        tmp = builder->CreateLoad(x_v);
    }

    inline void fetch_var(ASR::Variable_t* x) {
        switch( x->m_type->type ) {
            case ASR::ttypeType::IntegerPointer:
            case ASR::ttypeType::RealPointer:
            case ASR::ttypeType::ComplexPointer: {
                fetch_ptr(x);
                break;
            }
            case ASR::ttypeType::CharacterPointer:
            case ASR::ttypeType::LogicalPointer:
            case ASR::ttypeType::DerivedPointer: {
                break;
            }
            case ASR::ttypeType::Derived: {
                ASR::Derived_t* der = (ASR::Derived_t*)(&(x->m_type->base));
                ASR::DerivedType_t* der_type = (ASR::DerivedType_t*)(&(der->m_derived_type->base));
                der_type_name = std::string(der_type->m_name);
                uint32_t h = get_hash((ASR::asr_t*)x);
                if( llvm_symtab.find(h) != llvm_symtab.end() ) {
                    tmp = llvm_symtab[h];
                }
                break;
            }
            default: {
                fetch_val(x);
                break;
            }
        }
    }

    void visit_Var(const ASR::Var_t &x) {
        ASR::Variable_t *v = ASR::down_cast<ASR::Variable_t>(
                symbol_get_past_external(x.m_v));
        fetch_var(v);
    }

    inline int extract_kind_from_ttype_t(const ASR::ttype_t* curr_type) {
        if( curr_type == nullptr ) {
            return -1;
        }
        switch (curr_type->type) {
            case ASR::ttypeType::Real : {
                return ((ASR::Real_t*)(&(curr_type->base)))->m_kind;
            }
            case ASR::ttypeType::RealPointer : {
                return ((ASR::RealPointer_t*)(&(curr_type->base)))->m_kind;
            }
            case ASR::ttypeType::Integer : {
                return ((ASR::Integer_t*)(&(curr_type->base)))->m_kind;
            } 
            case ASR::ttypeType::IntegerPointer : {
                return ((ASR::IntegerPointer_t*)(&(curr_type->base)))->m_kind;
            }
            case ASR::ttypeType::Complex: {
                return ((ASR::Complex_t*)(&(curr_type->base)))->m_kind;
            }
            case ASR::ttypeType::ComplexPointer: {
                return ((ASR::ComplexPointer_t*)(&(curr_type->base)))->m_kind;
            }
            default : {
                return -1;
            }
        }
    }

    inline ASR::ttype_t* extract_ttype_t_from_expr(ASR::expr_t* expr) {
        ASR::asr_t* base = &(expr->base);
        switch( expr->type ) {
            case ASR::exprType::ConstantReal : {
                return ((ASR::ConstantReal_t*)base)->m_type;
            }
            case ASR::exprType::ConstantInteger : {
                return ((ASR::ConstantInteger_t*)base)->m_type;
            }
            case ASR::exprType::BinOp : {
                return ((ASR::BinOp_t*)base)->m_type;
            } 
            case ASR::exprType::ConstantComplex: {
                return ((ASR::ConstantComplex_t*)base)->m_type;
            }
            default : {
                return nullptr;
            }
        }
    }

    void extract_kinds(const ASR::ImplicitCast_t& x, 
                       int& arg_kind, int& dest_kind)
    {   
        dest_kind = extract_kind_from_ttype_t(x.m_type);
        ASR::ttype_t* curr_type = extract_ttype_t_from_expr(x.m_arg);
        arg_kind = extract_kind_from_ttype_t(curr_type);
    }

    void visit_ImplicitCast(const ASR::ImplicitCast_t &x) {
        this->visit_expr_wrapper(x.m_arg, true);
        switch (x.m_kind) {
            case (ASR::cast_kindType::IntegerToReal) : {
                int a_kind = extract_kind_from_ttype_t(x.m_type);
                switch (a_kind) {
                    case 4 : {
                        tmp = builder->CreateSIToFP(tmp, llvm::Type::getFloatTy(context));
                        break;
                    }
                    case 8 : {
                        tmp = builder->CreateSIToFP(tmp, llvm::Type::getDoubleTy(context));
                        break;
                    }
                    default : {
                        throw SemanticError(R"""(Only 32 and 64 bit real kinds are implemented)""", 
                                            x.base.base.loc);
                    }
                }
                break;
            }
            case (ASR::cast_kindType::RealToInteger) : {
                llvm::Type *target_type;
                int a_kind = extract_kind_from_ttype_t(x.m_type);
                target_type = getIntType(a_kind);
                tmp = builder->CreateFPToSI(tmp, target_type);
                break;
            }
            case (ASR::cast_kindType::RealToComplex) : {
                llvm::Type *target_type;
                llvm::Value *zero;
                int a_kind = extract_kind_from_ttype_t(x.m_type);
                switch(a_kind)
                {
                    case 4:
                        target_type = complex_type_4;
                        tmp = builder->CreateFPTrunc(tmp, llvm::Type::getFloatTy(context));
                        zero = llvm::ConstantFP::get(context, llvm::APFloat((float)0.0));
                        break;
                    case 8:
                        target_type = complex_type_8;
                        tmp = builder->CreateFPExt(tmp, llvm::Type::getDoubleTy(context));
                        zero = llvm::ConstantFP::get(context, llvm::APFloat(0.0));
                        break;
                    default:
                        throw CodeGenError("Only 32 and 64 bits real kinds are supported.");
                }
                tmp = complex_from_floats(tmp, zero, target_type);
                break;
            }
            case (ASR::cast_kindType::IntegerToComplex) : {
                int a_kind = extract_kind_from_ttype_t(x.m_type);
                llvm::Type *target_type;
                llvm::Type *complex_type;
                llvm::Value *zero;
                switch(a_kind)
                {
                    case 4:
                        target_type = llvm::Type::getFloatTy(context);
                        complex_type = complex_type_4;
                        zero = llvm::ConstantFP::get(context, llvm::APFloat((float)0.0));
                        break;
                    case 8:
                        target_type = llvm::Type::getDoubleTy(context);
                        complex_type = complex_type_8;
                        zero = llvm::ConstantFP::get(context, llvm::APFloat(0.0));
                        break;
                    default:
                        throw CodeGenError("Only 32 and 64 bits real kinds are supported.");
                }
                tmp = builder->CreateSIToFP(tmp, target_type);
                tmp = complex_from_floats(tmp, zero, complex_type);
                break;
            }
            case (ASR::cast_kindType::IntegerToLogical) : {
                tmp = builder->CreateICmpNE(tmp, builder->getInt32(0));
                break;
            }
            case (ASR::cast_kindType::RealToReal) : {
                int arg_kind = -1, dest_kind = -1;
                extract_kinds(x, arg_kind, dest_kind);
                if( arg_kind > 0 && dest_kind > 0 && 
                    arg_kind != dest_kind ) 
                {
                    if( arg_kind == 4 && dest_kind == 8 ) {
                        tmp = builder->CreateFPExt(tmp, llvm::Type::getDoubleTy(context));
                    } else if( arg_kind == 8 && dest_kind == 4 ) {
                        tmp = builder->CreateFPTrunc(tmp, llvm::Type::getFloatTy(context));
                    } else {
                        std::string msg = "Conversion from " + std::to_string(arg_kind) + 
                                          " to " + std::to_string(dest_kind) + " not implemented yet.";
                        throw CodeGenError(msg);
                    }
                }
                break;
            }
            case (ASR::cast_kindType::IntegerToInteger) : {
                int arg_kind = -1, dest_kind = -1;
                extract_kinds(x, arg_kind, dest_kind);
                if( arg_kind > 0 && dest_kind > 0 && 
                    arg_kind != dest_kind )
                {
                    if( arg_kind == 4 && dest_kind == 8 ) {
                        tmp = builder->CreateSExt(tmp, llvm::Type::getInt64Ty(context));
                    } else if( arg_kind == 8 && dest_kind == 4 ) {
                        tmp = builder->CreateTrunc(tmp, llvm::Type::getInt32Ty(context));
                    } else {
                        std::string msg = "Conversion from " + std::to_string(arg_kind) + 
                                          " to " + std::to_string(dest_kind) + " not implemented yet.";
                        throw CodeGenError(msg);
                    }
                }
                break;
            }
            case (ASR::cast_kindType::ComplexToComplex) : {
                llvm::Type *target_type;
                int arg_kind = -1, dest_kind = -1;
                extract_kinds(x, arg_kind, dest_kind);
                llvm::Value *re, *im;
                if( arg_kind > 0 && dest_kind > 0 && 
                    arg_kind != dest_kind )
                {
                    if( arg_kind == 4 && dest_kind == 8 ) {
                        target_type = complex_type_8;
                        re = complex_re(tmp, complex_type_4);
                        re = builder->CreateFPExt(re, llvm::Type::getDoubleTy(context));
                        im = complex_im(tmp, complex_type_4);
                        im = builder->CreateFPExt(im, llvm::Type::getDoubleTy(context));
                    } else if( arg_kind == 8 && dest_kind == 4 ) {
                        target_type = complex_type_4;
                        re = complex_re(tmp, complex_type_8);
                        re = builder->CreateFPTrunc(re, llvm::Type::getFloatTy(context));
                        im = complex_im(tmp, complex_type_8);
                        im = builder->CreateFPTrunc(im, llvm::Type::getFloatTy(context));
                    } else {
                        std::string msg = "Conversion from " + std::to_string(arg_kind) + 
                                          " to " + std::to_string(dest_kind) + " not implemented yet.";
                        throw CodeGenError(msg);
                    }
                } else {
                    throw CodeGenError("Negative kinds are not supported.");
                }
                tmp = complex_from_floats(re, im, target_type);
                break;
            }
            default : throw CodeGenError("Cast kind not implemented");
        }
    }

    void visit_Print(const ASR::Print_t &x) {
        std::vector<llvm::Value *> args;
        std::vector<std::string> fmt;
        for (size_t i=0; i<x.n_values; i++) {
            this->visit_expr_wrapper(x.m_values[i], true);
            ASR::expr_t *v = x.m_values[i];
            ASR::ttype_t *t = expr_type(v);
            if (t->type == ASR::ttypeType::Integer || 
                t->type == ASR::ttypeType::Logical || 
                t->type == ASR::ttypeType::IntegerPointer) {
                int a_kind = ((ASR::Integer_t*)(&(t->base)))->m_kind;
                switch( a_kind ) {
                    case 4 : {
                        fmt.push_back("%d");
                        break;
                    }
                    case 8 : {
                        fmt.push_back("%lld");
                        break;
                    }
                    default: {
                        throw SemanticError(R"""(Printing support is available only 
                                            for 32, and 64 bit integer kinds.)""", 
                                            x.base.base.loc);
                    }
                }
                args.push_back(tmp);
            } else if (t->type == ASR::ttypeType::Real || 
                       t->type == ASR::ttypeType::RealPointer ) {
                int a_kind = ((ASR::Real_t*)(&(t->base)))->m_kind;
                llvm::Value *d;
                switch( a_kind ) {
                    case 4 : {
                        // Cast float to double as a workaround for the fact that
                        // vprintf() seems to cast to double even for %f, which
                        // causes it to print 0.000000.
                        fmt.push_back("%f");
                        d = builder->CreateFPExt(tmp,
                        llvm::Type::getDoubleTy(context));
                        break;
                    }
                    case 8 : {
                        fmt.push_back("%lf");
                        d = builder->CreateFPExt(tmp,
                        llvm::Type::getDoubleTy(context));
                        break;
                    }
                    default: {
                        throw SemanticError(R"""(Printing support is available only 
                                            for 32, and 64 bit real kinds.)""", 
                                            x.base.base.loc);
                    }
                }
                args.push_back(d);
            } else if (t->type == ASR::ttypeType::Character) {
                fmt.push_back("%s");
                args.push_back(tmp);
            } else if (t->type == ASR::ttypeType::Complex || 
                       t->type == ASR::ttypeType::ComplexPointer) {
                int a_kind = ((ASR::Complex_t*)(&(t->base)))->m_kind;
                llvm::Type *type, *complex_type;
                switch( a_kind ) {
                    case 4 : {
                        // Cast float to double as a workaround for the fact that
                        // vprintf() seems to cast to double even for %f, which
                        // causes it to print 0.000000.
                        fmt.push_back("(%f,%f)");
                        type = llvm::Type::getDoubleTy(context);
                        complex_type = complex_type_4;
                        break;
                    }
                    case 8 : {
                        fmt.push_back("(%lf,%lf)");
                        type = llvm::Type::getDoubleTy(context);
                        complex_type = complex_type_8;
                        break;
                    }
                    default: {
                        throw SemanticError(R"""(Printing support is available only 
                                            for 32, and 64 bit complex kinds.)""", 
                                            x.base.base.loc);
                    }
                }
                llvm::Value *d;
                d = builder->CreateFPExt(complex_re(tmp, complex_type), type);
                args.push_back(d);
                d = builder->CreateFPExt(complex_im(tmp, complex_type), type);
                args.push_back(d);
            } else {
                throw LFortranException("Type not implemented");
            }
        }
        std::string fmt_str;
        for (size_t i=0; i<fmt.size(); i++) {
            fmt_str += fmt[i];
            if (i < fmt.size()-1) fmt_str += " ";
        }
        fmt_str += "\n";
        llvm::Value *fmt_ptr = builder->CreateGlobalStringPtr(fmt_str);
        std::vector<llvm::Value *> printf_args;
        printf_args.push_back(fmt_ptr);
        printf_args.insert(printf_args.end(), args.begin(), args.end());
        printf(context, *module, *builder, printf_args);
    }

    void visit_Stop(const ASR::Stop_t & /* x */) {
        llvm::Value *fmt_ptr = builder->CreateGlobalStringPtr("STOP\n");
        printf(context, *module, *builder, {fmt_ptr});
        int exit_code_int = 0;
        llvm::Value *exit_code = llvm::ConstantInt::get(context,
                llvm::APInt(32, exit_code_int));
        exit(context, *module, *builder, exit_code);
    }

    void visit_ErrorStop(const ASR::ErrorStop_t & /* x */) {
        llvm::Value *fmt_ptr = builder->CreateGlobalStringPtr("ERROR STOP\n");
        printf(context, *module, *builder, {fmt_ptr});
        int exit_code_int = 1;
        llvm::Value *exit_code = llvm::ConstantInt::get(context,
                llvm::APInt(32, exit_code_int));
        exit(context, *module, *builder, exit_code);
    }

    template <typename T>
    std::vector<llvm::Value*> convert_call_args(const T &x, std::string name) {
        std::vector<llvm::Value *> args;
        // TODO: Add support for extracting the first pointer of array type 
        // and passing to user defined functions.
        const ASR::symbol_t* func_subrout = symbol_get_past_external(x.m_name);
        ASR::abiType x_abi = (ASR::abiType) 0;
        if( func_subrout->type == ASR::symbolType::Function ) {
            ASR::Function_t* func = down_cast<ASR::Function_t>(func_subrout);
            x_abi = func->m_abi;
        } else if( func_subrout->type == ASR::symbolType::Subroutine ) {
            ASR::Subroutine_t* sub = down_cast<ASR::Subroutine_t>(func_subrout);
            x_abi = sub->m_abi;
        }
        if( x_abi == ASR::abiType::Intrinsic ) {
            if( name == "size" ) {
                /*
                When size intrinsic is called on a fortran array then the above 
                code extracts the dimension descriptor array and its rank from the 
                overall array descriptor. It wraps them into a struct (specifically, arg_struct of type, size_arg here) 
                and passes to LLVM size. So, if you do, size(a) (a is a fortran array), then at LLVM level,  
                @size(%size_arg* %x) is used as call where size_arg 
                is described above.
                */
                ASR::Variable_t *arg = EXPR2VAR(x.m_args[0]);
                uint32_t h = get_hash((ASR::asr_t*)arg);
                tmp = llvm_symtab[h];
                llvm::Value* arg_struct = builder->CreateAlloca(fname2arg_type["size"].first, nullptr);
                llvm::Value* first_ele_ptr = create_gep(create_gep(tmp, 2), 0);
                llvm::Value* first_arg_ptr = create_gep(arg_struct, 0);
                builder->CreateStore(first_ele_ptr, first_arg_ptr);
                llvm::Value* rank_ptr = create_gep(arg_struct, 1);
                llvm::StructType* tmp_type = (llvm::StructType*)(((llvm::PointerType*)(tmp->getType()))->getElementType());
                int rank = ((llvm::ArrayType*)(tmp_type->getElementType(2)))->getNumElements();
                builder->CreateStore(llvm::ConstantInt::get(context, llvm::APInt(32, rank)), rank_ptr);
                tmp = arg_struct;
                args.push_back(tmp);
            } else if( name == "lbound" || name == "ubound" ) {
                ASR::Variable_t *arg = EXPR2VAR(x.m_args[0]);
                uint32_t h = get_hash((ASR::asr_t*)arg);
                tmp = llvm_symtab[h];
                llvm::Value* arg1 = builder->CreateAlloca(fname2arg_type[name].first, nullptr);
                llvm::Value* first_ele_ptr = create_gep(create_gep(tmp, 2), 0);
                llvm::Value* first_arg_ptr = arg1;
                builder->CreateStore(first_ele_ptr, first_arg_ptr);
                args.push_back(arg1);
                llvm::Value* arg2 = builder->CreateAlloca(getIntType(4), nullptr);

                this->visit_expr_wrapper(x.m_args[1], true);
                builder->CreateStore(tmp, arg2);
                args.push_back(arg2);
            }
        }
        if( args.size() == 0 ) {
            for (size_t i=0; i<x.n_args; i++) {
                if (x.m_args[i]->type == ASR::exprType::Var) {
                    if (is_a<ASR::Variable_t>(*symbol_get_past_external(
                            ASR::down_cast<ASR::Var_t>(x.m_args[i])->m_v))) {
                        ASR::Variable_t *arg = EXPR2VAR(x.m_args[i]);
                        uint32_t h = get_hash((ASR::asr_t*)arg);
                        if (llvm_symtab.find(h) != llvm_symtab.end()) {
                            tmp = llvm_symtab[h];
                            const ASR::symbol_t* func_subrout = symbol_get_past_external(x.m_name);
                            ASR::abiType x_abi = (ASR::abiType) 0;
                            std::uint32_t m_h;
                            std::string orig_arg_name = "";
                            if( func_subrout->type == ASR::symbolType::Function ) {
                                ASR::Function_t* func = down_cast<ASR::Function_t>(func_subrout);
                                m_h = get_hash((ASR::asr_t*)func);
                                ASR::Variable_t *orig_arg = EXPR2VAR(func->m_args[i]);
                                orig_arg_name = orig_arg->m_name;
                                x_abi = func->m_abi;
                            } else if( func_subrout->type == ASR::symbolType::Subroutine ) {
                                ASR::Subroutine_t* sub = down_cast<ASR::Subroutine_t>(func_subrout);
                                m_h = get_hash((ASR::asr_t*)sub);
                                ASR::Variable_t *orig_arg = EXPR2VAR(sub->m_args[i]);
                                orig_arg_name = orig_arg->m_name;
                                x_abi = sub->m_abi;
                            }
                            llvm::Type* tmp_type = static_cast<llvm::PointerType*>(tmp->getType())->getElementType();
                            // std::cout<<"Inside convert_call_args: Argument: "<<arg->m_name<<std::endl;
                            if( x_abi == ASR::abiType::Source && tmp_type->isStructTy() ) {
                                llvm::StructType* tmp_struct_type = static_cast<llvm::StructType*>(tmp_type);
                                // std::cout<<"Inside convert_call_args: Argument: "<<arg->m_name<<std::endl;
                                if( tmp_struct_type->getNumElements() > 2 && 
                                    tmp_struct_type->getElementType(2)->isArrayTy() ) {
                                    llvm::ArrayType* tmp_des = static_cast<llvm::ArrayType*>(tmp_struct_type->getElementType(2));
                                    int rank = tmp_des->getNumElements();
                                    if( rank2desc.find(rank) != rank2desc.end() && 
                                        rank2desc[rank] == tmp_des ) {
                                        llvm::Type* new_arr_type = arr_arg_type_cache[m_h][orig_arg_name];
                                        llvm::Value* arg_struct = builder->CreateAlloca(new_arr_type, nullptr);
                                        llvm::Value* first_ele_ptr = nullptr;
                                        if( tmp_struct_type->getElementType(0)->isArrayTy() ) {
                                            // std::cout<<"Inside convert_call_args: ArrayType"<<std::endl;
                                            first_ele_ptr = create_gep(create_gep(tmp, 0), 0);
                                        } else {
                                            // std::cout<<"Inside convert_call_args: Pointer"<<std::endl;
                                            first_ele_ptr = builder->CreateLoad(create_gep(tmp, 0));
                                        }
                                        llvm::Value* first_arg_ptr = create_gep(arg_struct, 0);
                                        builder->CreateStore(first_ele_ptr, first_arg_ptr);
                                        llvm::Value* sec_ele_ptr = builder->CreateLoad(create_gep(tmp, 1));
                                        llvm::Value* sec_arg_ptr = create_gep(arg_struct, 1); 
                                        builder->CreateStore(sec_ele_ptr, sec_arg_ptr);   
                                        llvm::Value* third_ele_ptr = builder->CreateLoad(create_gep(tmp, 2));
                                        llvm::Value* third_arg_ptr = create_gep(arg_struct, 2); 
                                        builder->CreateStore(third_ele_ptr, third_arg_ptr);   
                                        tmp = arg_struct;
                                    }
                                }
                            } 
                        } else {
                            auto finder = std::find(nested_globals.begin(), 
                                    nested_globals.end(), h);
                            LFORTRAN_ASSERT(finder != nested_globals.end());
                            llvm::Value* ptr = module->getOrInsertGlobal(nested_desc_name,
                                nested_global_struct);
                            int idx = std::distance(nested_globals.begin(), finder);
                            tmp = builder->CreateLoad(create_gep(ptr, idx));
                        }
                    } else if (is_a<ASR::Function_t>(*symbol_get_past_external(
                        ASR::down_cast<ASR::Var_t>(x.m_args[i])->m_v))) {
                        ASR::Function_t* fn = ASR::down_cast<ASR::Function_t>(
                            symbol_get_past_external(ASR::down_cast<ASR::Var_t>(
                            x.m_args[i])->m_v));
                        uint32_t h = get_hash((ASR::asr_t*)fn);
                        if (fn->m_deftype == ASR::deftypeType::Implementation) {
                            tmp = llvm_symtab_fn[h];
                        } else {
                            // Must be an argument/chained procedure pass
                            tmp = llvm_symtab_fn_arg[h];
                        }
                    } else if (is_a<ASR::Subroutine_t>(*symbol_get_past_external(
                        ASR::down_cast<ASR::Var_t>(x.m_args[i])->m_v))) {
                        ASR::Subroutine_t* fn = ASR::down_cast<ASR::Subroutine_t>(
                            symbol_get_past_external(ASR::down_cast<ASR::Var_t>(
                            x.m_args[i])->m_v));
                        uint32_t h = get_hash((ASR::asr_t*)fn);
                        if (fn->m_deftype == ASR::deftypeType::Implementation) {
                            tmp = llvm_symtab_fn[h];
                        } else {
                            // Must be an argument/chained procedure pass
                            tmp = llvm_symtab_fn_arg[h];
                        }
                    }
                } else {
                    this->visit_expr_wrapper(x.m_args[i]);
                    llvm::Value *value=tmp;
                    llvm::Type *target_type;
                    ASR::ttype_t* arg_type = expr_type(x.m_args[i]);
                    switch (arg_type->type) {
                        case (ASR::ttypeType::Integer) : {
                            int a_kind = down_cast<ASR::Integer_t>(arg_type)->m_kind;
                            target_type = getIntType(a_kind);
                            break;
                        }
                        case (ASR::ttypeType::Real) : {
                            int a_kind = down_cast<ASR::Real_t>(arg_type)->m_kind;
                            target_type = getFPType(a_kind);
                            break;
                        }
                        case (ASR::ttypeType::Complex) : {
                            int a_kind = down_cast<ASR::Complex_t>(arg_type)->m_kind;
                            target_type = getComplexType(a_kind);
                            break;
                        }
                        case (ASR::ttypeType::Character) :
                            throw CodeGenError("Character argument type not implemented yet in conversion");
                            break;
                        case (ASR::ttypeType::Logical) :
                            target_type = llvm::Type::getInt1Ty(context);
                            break;
                        case (ASR::ttypeType::Derived) :
                            break;
                        default :
                            throw CodeGenError("Type not implemented yet.");
                    }
                    switch(arg_type->type) {
                        case ASR::ttypeType::Derived: {
                            tmp = value;
                            break;
                        }
                        default: {
                            llvm::AllocaInst *target = builder->CreateAlloca(
                                target_type, nullptr);
                            builder->CreateStore(value, target);
                            tmp = target;
                        }
                    }
                }
                args.push_back(tmp);
            }
        }
        return args;
    }

    void visit_SubroutineCall(const ASR::SubroutineCall_t &x) {
        ASR::Subroutine_t *s = ASR::down_cast<ASR::Subroutine_t>(
                symbol_get_past_external(x.m_name));
        if (parent_function){
            push_nested_stack(parent_function);
        } else if (parent_subroutine){
            push_nested_stack(parent_subroutine);
        }
        uint32_t h;
        if (s->m_abi == ASR::abiType::LFortranModule) {
            throw CodeGenError("Subroutine LFortran interfaces not implemented yet");
        } else if (s->m_abi == ASR::abiType::Interactive) {
            h = get_hash((ASR::asr_t*)s);
        } else if (s->m_abi == ASR::abiType::Source) {
            h = get_hash((ASR::asr_t*)s);
        } else {
            throw CodeGenError("External type not implemented yet.");
        }
        if (llvm_symtab_fn_arg.find(h) != llvm_symtab_fn_arg.end()) {
            // Check if this is a callback function
            llvm::Value* fn = llvm_symtab_fn_arg[h];
            llvm::FunctionType* fntype = llvm_symtab_fn[h]->getFunctionType();
            std::string m_name = std::string(((ASR::Subroutine_t*)(&(x.m_name->base)))->m_name);
            std::vector<llvm::Value *> args = convert_call_args(x, m_name);
            tmp = builder->CreateCall(fntype, fn, args);
        } else if (llvm_symtab_fn.find(h) == llvm_symtab_fn.end()) {
            throw CodeGenError("Subroutine code not generated for '"
                + std::string(s->m_name) + "'");
        } else {
            llvm::Function *fn = llvm_symtab_fn[h];
            std::string m_name = std::string(((ASR::Subroutine_t*)(&(x.m_name->base)))->m_name);
            std::vector<llvm::Value *> args = convert_call_args(x, m_name);
            builder->CreateCall(fn, args);
        }
        calling_function_hash = h;
        pop_nested_stack(s);
    }

    void visit_FunctionCall(const ASR::FunctionCall_t &x) {
        ASR::Function_t *s = ASR::down_cast<ASR::Function_t>(symbol_get_past_external(x.m_name));
        if (parent_function){
            push_nested_stack(parent_function);
        } else if (parent_subroutine){
            push_nested_stack(parent_subroutine);
        }
        uint32_t h;
        if (s->m_abi == ASR::abiType::Source) {
            h = get_hash((ASR::asr_t*)s);
        } else if (s->m_abi == ASR::abiType::LFortranModule) {
            throw CodeGenError("Function LFortran interfaces not implemented yet");
        } else if (s->m_abi == ASR::abiType::Interactive) {
            h = get_hash((ASR::asr_t*)s);
        } else if (s->m_abi == ASR::abiType::Intrinsic) {
            std::string func_name = s->m_name;
            if( fname2arg_type.find(func_name) != fname2arg_type.end() ) {
                h = get_hash((ASR::asr_t*)s);
            } else {
                int a_kind = extract_kind_from_ttype_t(x.m_type);
                if (all_intrinsics.empty()) {
                    populate_intrinsics(x.m_type);
                }
                // We use an unordered map to get the O(n) operation time
                std::unordered_map<std::string, llvm::Function *>::const_iterator
                    find_intrinsic = all_intrinsics.find(s->m_name);
                if (find_intrinsic == all_intrinsics.end()) {
                    if( s->m_deftype == ASR::deftypeType::Interface ) {
                        throw CodeGenError("Intrinsic not implemented yet.");
                    } else {
                        h = get_hash((ASR::asr_t*)s);
                    }
                } else {
                    std::string m_name = std::string(((ASR::Function_t*)(&(x.m_name->base)))->m_name);
                    std::vector<llvm::Value *> args = convert_call_args(x, m_name);
                    LFORTRAN_ASSERT(args.size() == 1);
                    tmp = lfortran_intrinsic(find_intrinsic->second, args[0], a_kind);
                    return;
                }
            }
        } else {
            throw CodeGenError("External type not implemented yet.");
        }
        if (llvm_symtab_fn_arg.find(h) != llvm_symtab_fn_arg.end()) {
            // Check if this is a callback function
            llvm::Value* fn = llvm_symtab_fn_arg[h];
            llvm::FunctionType* fntype = llvm_symtab_fn[h]->getFunctionType();
            std::string m_name = std::string(((ASR::Function_t*)(&(x.m_name->base)))->m_name);
            std::vector<llvm::Value *> args = convert_call_args(x, m_name);
            tmp = builder->CreateCall(fntype, fn, args);
        } else if (llvm_symtab_fn.find(h) == llvm_symtab_fn.end()) {
            throw CodeGenError("Function code not generated for '"
                + std::string(s->m_name) + "'");
        } else {
            llvm::Function *fn = llvm_symtab_fn[h];
            std::string m_name = std::string(((ASR::Function_t*)(&(x.m_name->base)))->m_name);
            std::vector<llvm::Value *> args = convert_call_args(x, m_name);
            tmp = builder->CreateCall(fn, args);
        }
        calling_function_hash = h;
        pop_nested_stack(s);
    }

    //!< Meant to be called only once
    void populate_intrinsics(ASR::ttype_t* _type) {

        for (auto sv : c_runtime_intrinsics) {
            auto fname = "_lfortran_" + sv;
            llvm::Function *fn = module->getFunction(fname);
            if (!fn) {
              int a_kind = extract_kind_from_ttype_t(_type);
              llvm::Type *func_type, *ptr_type;
              switch( a_kind ) {
                  case 4: {
                    func_type = llvm::Type::getFloatTy(context);
                    ptr_type = llvm::Type::getFloatPtrTy(context);
                    break;
                  }
                  case 8: {
                    func_type = llvm::Type::getDoubleTy(context);
                    ptr_type = llvm::Type::getDoublePtrTy(context);
                    break;
                  }
                  default: {
                      throw CodeGenError("Kind type not supported");
                  }
              }
              llvm::FunctionType *function_type =
                  llvm::FunctionType::get(llvm::Type::getVoidTy(context),
                                          {func_type,
                                           ptr_type},
                                          false);
              fn = llvm::Function::Create(
                  function_type, llvm::Function::ExternalLinkage, fname, *module);
            }
            all_intrinsics[sv] = fn;
        }
        return;
    }
};



std::unique_ptr<LLVMModule> asr_to_llvm(ASR::TranslationUnit_t &asr,
        llvm::LLVMContext &context, Allocator &al, std::string run_fn)
{
    ASRToLLVMVisitor v(context);
    pass_wrap_global_stmts_into_function(al, asr, run_fn);

    pass_replace_param_to_const(al, asr);
    // Uncomment for debugging the ASR after the transformation
    // std::cout << pickle(asr) << std::endl;
    pass_replace_implied_do_loops(al, asr);
    pass_replace_array_op(al, asr);
    pass_replace_arr_slice(al, asr);
    pass_replace_print_arr(al, asr);
    pass_replace_do_loops(al, asr);
    pass_replace_select_case(al, asr);
    v.nested_func_types = pass_find_nested_vars(asr, context, 
        v.nested_globals, v.nested_call_out, v.nesting_map);
    v.visit_asr((ASR::asr_t&)asr);
    std::string msg;
    llvm::raw_string_ostream err(msg);
    if (llvm::verifyModule(*v.module, &err)) {
        std::string buf;
        llvm::raw_string_ostream os(buf);
        v.module->print(os, nullptr);
        std::cout << os.str();
        throw CodeGenError("asr_to_llvm: module failed verification. Error:\n"
            + err.str());
    };
    return std::make_unique<LLVMModule>(std::move(v.module));
}

} // namespace LFortran<|MERGE_RESOLUTION|>--- conflicted
+++ resolved
@@ -209,32 +209,7 @@
         return rank2desc[rank];
     }
 
-<<<<<<< HEAD
     llvm::Type* get_el_type(ASR::ttype_t* m_type_, int a_kind) {
-=======
-    inline llvm::Type* get_array_type
-    (ASR::ttype_t* m_type_, int a_kind, int rank, ASR::dimension_t* m_dims,
-     bool get_pointer=false) {
-        ASR::ttypeType type_ = m_type_->type;
-        int size = 0;
-        if( compile_time_dimensions_t(m_dims, rank) ) {
-            size = 1;
-            for( int r = 0; r < rank; r++ ) {
-                ASR::dimension_t m_dim = m_dims[r];
-                int start = ((ASR::ConstantInteger_t*)(m_dim.m_start))->m_n;
-                int end = ((ASR::ConstantInteger_t*)(m_dim.m_end))->m_n;
-                size *= (end - start + 1);
-            }
-        }
-        std::pair<std::pair<int, int>, std::pair<int, int>> array_key = std::make_pair(std::make_pair((int)type_, a_kind), std::make_pair(rank, size));
-        if( tkr2array.find(array_key) != tkr2array.end() ) {
-            if( get_pointer ) {
-                return tkr2array[array_key]->getPointerTo();
-            }
-            return tkr2array[array_key];
-        }
-        llvm::ArrayType* dim_des_array = get_dim_des_array(rank);
->>>>>>> 7e7f0ead
         llvm::Type* el_type = nullptr;
         switch(m_type_->type) {
             case ASR::ttypeType::Integer: {
@@ -272,7 +247,6 @@
             default:
                 break;
         }
-<<<<<<< HEAD
         return el_type;
     }
 
@@ -299,11 +273,6 @@
         }
         llvm::ArrayType* dim_des_array = get_dim_des_array(rank);
         llvm::Type* el_type = get_el_type(m_type_, a_kind);
-        std::vector<llvm::Type*> array_type_vec = {
-            llvm::ArrayType::get(el_type, size), 
-            llvm::Type::getInt32Ty(context),
-            dim_des_array};
-=======
         std::vector<llvm::Type*> array_type_vec;
         if( size > 0 ) {
             array_type_vec = {  llvm::ArrayType::get(el_type, size), 
@@ -314,7 +283,6 @@
                                 getIntType(4),
                                 dim_des_array  };
         }
->>>>>>> 7e7f0ead
         tkr2array[array_key] = llvm::StructType::create(context, array_type_vec, "array");
         if( get_pointer ) {
             return tkr2array[array_key]->getPointerTo();
