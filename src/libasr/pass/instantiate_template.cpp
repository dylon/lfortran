--- conflicted
+++ resolved
@@ -69,7 +69,7 @@
 
                         ASR::symbol_t* new_sym = current_scope->resolve_symbol(new_m_name);
                         ASR::symbol_t* member_sym = ASRUtils::symbol_symtab(new_sym)->resolve_symbol(member_name);
-    
+
                         new_x = ASR::down_cast<ASR::symbol_t>(ASR::make_ExternalSymbol_t(
                             al, ext_sym->base.base.loc, current_scope, s2c(al, new_x_name), member_sym,
                         s2c(al, new_m_name), nullptr, 0, s2c(al, member_name), ext_sym->m_access));
@@ -130,30 +130,7 @@
 
         // Rebuild the symbol table
         for (auto const &sym_pair: x->m_symtab->get_scope()) {
-<<<<<<< HEAD
             duplicate_symbol(sym_pair.second);
-=======
-            if (current_scope->resolve_symbol(sym_pair.first) == nullptr) {
-                ASR::symbol_t *sym = sym_pair.second;
-                if (ASR::is_a<ASR::Variable_t>(*sym)) {
-                    ASR::ttype_t *new_sym_type = substitute_type(ASRUtils::symbol_type(sym));
-                    ASR::Variable_t *var_sym = ASR::down_cast<ASR::Variable_t>(sym);
-                    std::string var_sym_name = var_sym->m_name;
-                    SetChar variable_dependencies_vec;
-                    variable_dependencies_vec.reserve(al, 1);
-                    ASRUtils::collect_variable_dependencies(al, variable_dependencies_vec, new_sym_type);
-                    ASR::asr_t *new_var = ASR::make_Variable_t(al, var_sym->base.base.loc,
-                        current_scope, s2c(al, var_sym_name), variable_dependencies_vec.p,
-                        variable_dependencies_vec.size(), var_sym->m_intent, nullptr, nullptr,
-                        var_sym->m_storage, new_sym_type, var_sym->m_type_declaration, var_sym->m_abi, var_sym->m_access,
-                        var_sym->m_presence, var_sym->m_value_attr);
-                    current_scope->add_symbol(var_sym_name, ASR::down_cast<ASR::symbol_t>(new_var));
-                } else {
-                    throw LCompilersException("Not supported by function symtab instantiation");
-                }
-                // TODO: handle other symbols
-            }
->>>>>>> c5c5d63c
         }
 
         ASR::abiType func_abi = ASRUtils::get_FunctionType(x)->m_abi;
@@ -194,29 +171,9 @@
     ASR::symbol_t* instantiate_StructType(ASR::StructType_t *x) {
         current_scope = al.make_new<SymbolTable>(func_scope);
         for (auto const &sym_pair: x->m_symtab->get_scope()) {
-<<<<<<< HEAD
-            duplicate_symbol(sym_pair.second);
-=======
-            ASR::symbol_t *sym = sym_pair.second;
-            if (ASR::is_a<ASR::Variable_t>(*sym)) {
-                ASR::ttype_t *new_sym_type = substitute_type(ASRUtils::symbol_type(sym));
-                ASR::Variable_t *var_sym = ASR::down_cast<ASR::Variable_t>(sym);
-                std::string var_sym_name = var_sym->m_name;
-                SetChar variable_dependencies_vec;
-                variable_dependencies_vec.reserve(al, 1);
-                ASRUtils::collect_variable_dependencies(al, variable_dependencies_vec, new_sym_type);
-                ASR::asr_t *new_var = ASR::make_Variable_t(al, var_sym->base.base.loc,
-                    current_scope, s2c(al, var_sym_name), variable_dependencies_vec.p,
-                    variable_dependencies_vec.size(), var_sym->m_intent, nullptr, nullptr,
-                    var_sym->m_storage, new_sym_type, var_sym->m_type_declaration, var_sym->m_abi, var_sym->m_access,
-                    var_sym->m_presence, var_sym->m_value_attr);
-                current_scope->add_symbol(var_sym_name, ASR::down_cast<ASR::symbol_t>(new_var));
-            } else if (ASR::is_a<ASR::ClassProcedure_t>(*sym)) {
-
-            } else {
-                throw LCompilersException("Unsupported symbol for template instantiation");
-            }
->>>>>>> c5c5d63c
+            if (ASR::is_a<ASR::Variable_t>(*sym_pair.second)) {
+                duplicate_symbol(sym_pair.second);
+            }
         }
 
         Vec<char*> data_member_names;
@@ -237,8 +194,22 @@
         ASR::symbol_t *t = ASR::down_cast<ASR::symbol_t>(result);
         func_scope->add_symbol(new_sym_name, t);
         context_map[x->m_name] = new_sym_name;
-<<<<<<< HEAD
         
+        /*
+        for (auto const &sym_pair: x->m_symtab->get_scope()) {
+            ASR::symbol_t *sym = sym_pair.second;
+            if (ASR::is_a<ASR::ClassProcedure_t>(*sym)) {
+                ASR::symbol_t *new_sym = duplicate_ClassProcedure(sym);
+                current_scope->add_symbol(ASRUtils::symbol_name(new_sym), new_sym);
+            }
+        }
+        */
+        for (auto const &sym_pair: x->m_symtab->get_scope()) {
+            if (ASR::is_a<ASR::ClassProcedure_t>(*sym_pair.second)) {
+                duplicate_symbol(sym_pair.second);
+            }
+        }
+
         return t;
     }
 
@@ -261,6 +232,10 @@
             }
             case ASR::symbolType::ExternalSymbol: {
                 new_symbol = duplicate_ExternalSymbol(ASR::down_cast<ASR::ExternalSymbol_t>(x));
+                break;
+            }
+            case ASR::symbolType::ClassProcedure: {
+                new_symbol = duplicate_ClassProcedure(ASR::down_cast<ASR::ClassProcedure_t>(x));
                 break;
             }
             default: {
@@ -304,6 +279,7 @@
                 al, x->base.base.loc, current_scope, s2c(al, new_x_name), member_sym,
                 s2c(al, new_m_name), nullptr, 0, s2c(al, member_name), x->m_access));
             current_scope->add_symbol(new_x_name, new_x);
+            context_map[x->m_name] = new_x_name;
 
             return new_x;
         }
@@ -313,20 +289,24 @@
             x->m_module_name, x->m_scope_names, x->n_scope_names, x->m_original_name, x->m_access));
     }
 
-=======
-
-        for (auto const &sym_pair: x->m_symtab->get_scope()) {
-            ASR::symbol_t *sym = sym_pair.second;
-            if (ASR::is_a<ASR::ClassProcedure_t>(*sym)) {
-                ASR::symbol_t *new_sym = duplicate_ClassProcedure(sym);
-                current_scope->add_symbol(ASRUtils::symbol_name(new_sym), new_sym);
-            }
-        }
-
-        return t;
-    }
-
->>>>>>> c5c5d63c
+    // ASR::symbol_t* duplicate_ClassProcedure(ASR::symbol_t *s) {
+    ASR::symbol_t* duplicate_ClassProcedure(ASR::ClassProcedure_t *x) {
+        std::string new_cp_name = func_scope->get_unique_name("__asr_" + new_sym_name + "_" + x->m_name, false);
+        ASR::symbol_t *cp_proc = template_scope->get_symbol(x->m_name);
+        SymbolInstantiator cp_t(al, context_map, type_subs, symbol_subs,
+            func_scope, template_scope, new_cp_name);
+        ASR::symbol_t *new_cp_proc = cp_t.instantiate_symbol(cp_proc);
+
+        ASR::symbol_t *new_x = ASR::down_cast<ASR::symbol_t>(ASR::make_ClassProcedure_t(
+            al, x->base.base.loc, current_scope, x->m_name, x->m_self_argument,
+            s2c(al, new_cp_name), new_cp_proc, x->m_abi, x->m_is_deferred));
+        current_scope->add_symbol(x->m_name, new_x);
+
+        return new_x;
+    }
+
+
+
     ASR::asr_t* duplicate_Var(ASR::Var_t *x) {
         std::string sym_name = ASRUtils::symbol_name(x->m_v);
         ASR::symbol_t* sym = duplicate_symbol(x->m_v);
@@ -402,11 +382,6 @@
     }
 
     ASR::asr_t* duplicate_FunctionCall(ASR::FunctionCall_t *x) {
-<<<<<<< HEAD
-=======
-        std::string call_name = ASRUtils::symbol_name(x->m_name);
-
->>>>>>> c5c5d63c
         Vec<ASR::call_arg_t> args;
         args.reserve(al, x->n_args);
         for (size_t i=0; i<x->n_args; i++) {
@@ -420,49 +395,30 @@
         ASR::expr_t* value = duplicate_expr(x->m_value);
         ASR::expr_t* dt = duplicate_expr(x->m_dt);
 
-<<<<<<< HEAD
         std::string call_name = ASRUtils::symbol_name(x->m_name);
         ASR::symbol_t *name = template_scope->get_symbol(call_name);
 
         if (ASRUtils::is_requirement_function(name)) {
             name = symbol_subs[call_name];
         } else if (context_map.find(call_name) != context_map.end()) {
-            name = func_scope->get_symbol(context_map[call_name]);
+            name = current_scope->resolve_symbol(context_map[call_name]);
         } else if (ASRUtils::is_generic_function(name)) {
             ASR::symbol_t *search_sym = current_scope->resolve_symbol(call_name);
             if (search_sym != nullptr) {
                 name = search_sym;
             } else {
                 ASR::symbol_t* name2 = ASRUtils::symbol_get_past_external(name);
-                std::string nested_func_name = current_scope->get_unique_name("__asr_generic_" + call_name, false);
+                std::string nested_func_name = current_scope->get_unique_name("__asr_" + call_name, false);
                 SymbolInstantiator nested(al, context_map, type_subs, symbol_subs, func_scope, template_scope, nested_func_name);
                 name = nested.instantiate_symbol(name2);
                 name = nested.instantiate_body(ASR::down_cast<ASR::Function_t>(name), ASR::down_cast<ASR::Function_t>(name2));
                 context_map[call_name] = nested_func_name;
             }                            
         } else {
-            throw LCompilersException("Cannot handle instantiation for the function call " + call_name);
-=======
-        ASR::symbol_t *name = current_scope->get_symbol(call_name);
-        if (!name) {
-            name = template_scope->resolve_symbol(call_name);
-            if (ASRUtils::is_requirement_function(name)) {
-                name = symbol_subs[call_name];
-            } else if (ASRUtils::is_generic_function(name)) {
-                ASR::symbol_t* name2 = ASRUtils::symbol_get_past_external(name);
-                ASR::symbol_t *search_sym = current_scope->resolve_symbol(call_name);
-                if (search_sym != nullptr) {
-                    name = search_sym;
-                } else {
-                    std::string nested_func_name = current_scope->get_unique_name("__asr_" + call_name, false);
-                    SymbolInstantiator nested_t(al, context_map, type_subs, symbol_subs, func_scope, template_scope, nested_func_name);
-                    name = nested_t.instantiate_symbol(name2);
-                    name = nested_t.instantiate_body(ASR::down_cast<ASR::Function_t>(name),
-                                                    ASR::down_cast<ASR::Function_t>(name2));
-                }                            
-                context_map[ASRUtils::symbol_name(name2)] = ASRUtils::symbol_name(name);
-            }
->>>>>>> c5c5d63c
+            name = current_scope->get_symbol(call_name);
+            if (!name) {
+                throw LCompilersException("Cannot handle instantiation for the function call " + call_name);
+            }
         }
 
         dependencies.push_back(al, ASRUtils::symbol_name(name));
@@ -485,35 +441,30 @@
 
         std::string call_name = ASRUtils::symbol_name(x->m_name);
         ASR::symbol_t *name = template_scope->get_symbol(call_name);
+
         if (ASRUtils::is_requirement_function(name)) {
             name = symbol_subs[call_name];
         } else if (context_map.find(call_name) != context_map.end()) {
-            name = func_scope->get_symbol(context_map[call_name]);
+            name = current_scope->resolve_symbol(context_map[call_name]);
         } else if (ASRUtils::is_generic_function(name)) {
             ASR::symbol_t *search_sym = current_scope->resolve_symbol(call_name);
             if (search_sym != nullptr) {
                 name = search_sym;
             } else {
                 ASR::symbol_t* name2 = ASRUtils::symbol_get_past_external(name);
-                std::string nested_func_name = current_scope->get_unique_name("__asr_generic_" + call_name, false);
+                std::string nested_func_name = current_scope->get_unique_name("__asr_" + call_name, false);
                 SymbolInstantiator nested(al, context_map, type_subs, symbol_subs, func_scope, template_scope, nested_func_name);
                 name = nested.instantiate_symbol(name2);
                 name = nested.instantiate_body(ASR::down_cast<ASR::Function_t>(name), ASR::down_cast<ASR::Function_t>(name2));
                 context_map[call_name] = nested_func_name;
             }
         } else {
-<<<<<<< HEAD
-            throw LCompilersException("Cannot handle instantiation for the function call " + call_name);
-=======
-            std::string nested_func_name = current_scope->get_unique_name("__asr_" + call_name, false);
-            ASR::symbol_t* name2 = ASRUtils::symbol_get_past_external(name);
-            SymbolInstantiator nested_t(al, context_map, type_subs, symbol_subs, func_scope, template_scope, nested_func_name);
-            name = nested_t.instantiate_symbol(name2);
-            name = nested_t.instantiate_body(ASR::down_cast<ASR::Function_t>(name),
-                                             ASR::down_cast<ASR::Function_t>(name2));
-            context_map[call_name] = nested_func_name;
->>>>>>> c5c5d63c
-        }
+            name = current_scope->get_symbol(call_name);
+            if (!name) {
+                throw LCompilersException("Cannot handle instantiation for the function call " + call_name);
+            }
+        }
+
         dependencies.push_back(al, ASRUtils::symbol_name(name));
 
         return ASRUtils::make_SubroutineCall_t_util(al, x->base.base.loc, name,
@@ -524,69 +475,11 @@
         ASR::expr_t *v = duplicate_expr(x->m_v);
         ASR::ttype_t *t = substitute_type(x->m_type);
         ASR::expr_t *value = duplicate_expr(x->m_value);
-<<<<<<< HEAD
         ASR::symbol_t *s = duplicate_symbol(x->m_m);
-=======
-
-        /*
-        ASR::symbol_t *s = x->m_m;
-        if (ASR::is_a<ASR::ExternalSymbol_t>(*s)) {
-            s = duplicate_ExternalSymbol(s);
-        }
-        */
-        ASR::symbol_t *s = x->m_m;
-        std::string sym_name = ASRUtils::symbol_name(x->m_m);
-        if (context_map.find(sym_name) != context_map.end()) {
-            s = current_scope->resolve_symbol(context_map[sym_name]);
-        } else if (current_scope->resolve_symbol(sym_name) != nullptr) {
-            s = current_scope->resolve_symbol(sym_name);
-        }
-
->>>>>>> c5c5d63c
         return ASR::make_StructInstanceMember_t(al, x->base.base.loc,
             v, s, t, value);
     }
 
-<<<<<<< HEAD
-=======
-    ASR::symbol_t* duplicate_ExternalSymbol(ASR::symbol_t *s) {
-        ASR::ExternalSymbol_t* x = ASR::down_cast<ASR::ExternalSymbol_t>(s);
-        std::string m_name = x->m_module_name;
-        if (context_map.find(m_name) != context_map.end()) {
-            std::string new_m_name = context_map[m_name];
-            std::string member_name = x->m_original_name;
-            std::string new_x_name = "1_" + new_m_name + "_" + member_name;
-
-            ASR::symbol_t* new_x = current_scope->get_symbol(new_x_name);
-            if (new_x) { return new_x; }
-
-            ASR::symbol_t* new_sym = current_scope->resolve_symbol(new_m_name);
-            ASR::symbol_t* member_sym = ASRUtils::symbol_symtab(new_sym)->resolve_symbol(member_name);
-
-            new_x = ASR::down_cast<ASR::symbol_t>(ASR::make_ExternalSymbol_t(
-                al, x->base.base.loc, current_scope, s2c(al, new_x_name), member_sym,
-                s2c(al, new_m_name), nullptr, 0, s2c(al, member_name), x->m_access));
-            current_scope->add_symbol(new_x_name, new_x);
-            return new_x;
-        }
-        return s;
-    }
-
-    ASR::symbol_t* duplicate_ClassProcedure(ASR::symbol_t *s) {
-        ASR::ClassProcedure_t *x = ASR::down_cast<ASR::ClassProcedure_t>(s);
-
-        std::string new_cp_name = func_scope->get_unique_name("__asr_" + new_sym_name + "_" + x->m_name, false);
-        ASR::symbol_t *cp_proc = template_scope->get_symbol(x->m_name);
-        SymbolInstantiator cp_t(al, context_map, type_subs, symbol_subs,
-            func_scope, template_scope, new_cp_name);
-        ASR::symbol_t *new_cp_proc = cp_t.instantiate_symbol(cp_proc);
-
-        return ASR::down_cast<ASR::symbol_t>(ASR::make_ClassProcedure_t(
-            al, x->base.base.loc, current_scope, x->m_name, x->m_self_argument,
-            s2c(al, new_cp_name), new_cp_proc, x->m_abi, x->m_is_deferred));
-    }
-
->>>>>>> c5c5d63c
     ASR::ttype_t* substitute_type(ASR::ttype_t *ttype) {
         switch (ttype->type) {
             case (ASR::ttypeType::TypeParameter): {
