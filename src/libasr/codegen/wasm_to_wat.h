#ifndef LFORTRAN_WASM_TO_WAT_H
#define LFORTRAN_WASM_TO_WAT_H

#include <libasr/wasm_visitor.h>

namespace LFortran {

namespace WASM_INSTS_VISITOR {

class WATVisitor : public BaseWASMVisitor<WATVisitor> {
   public:
    std::string src, indent;

    WATVisitor(Vec<uint8_t> &code, uint32_t offset, std::string src, std::string indent) : BaseWASMVisitor(code, offset), src(src), indent(indent) {}

    void visit_Unreachable() { src += indent + "unreachable"; }
    void visit_Return() { src += indent + "return"; }
    void visit_Call(uint32_t func_index) { src += indent + "call " + std::to_string(func_index); }
    void visit_LocalGet(uint32_t localidx) { src += indent + "local.get " + std::to_string(localidx); }
    void visit_LocalSet(uint32_t localidx) { src += indent + "local.set " + std::to_string(localidx); }
    void visit_EmtpyBlockType() {}
    void visit_If() {
        src += indent + "if";
        {
            WATVisitor v = WATVisitor(code, offset, "", indent + "    ");
            v.decode_instructions();
            src += v.src;
            offset = v.offset;
        }
        src += indent + "end";
    }
    void visit_Else() { src += indent.substr(0, indent.length() - 4U) + "else"; }

    void visit_I32Const(int32_t value) { src += indent + "i32.const " + std::to_string(value); }
    void visit_I32Add() { src += indent + "i32.add"; }
    void visit_I32Sub() { src += indent + "i32.sub"; }
    void visit_I32Mul() { src += indent + "i32.mul"; }
    void visit_I32DivS() { src += indent + "i32.div_s"; }
    void visit_I32Eqz() { src += indent + "i32.eqz"; }
    void visit_I32Eq() { src += indent + "i32.eq"; }
    void visit_I32Ne() { src += indent + "i32.ne"; }
    void visit_I32LtS() { src += indent + "i32.lt_s"; }
    void visit_I32LtU() { src += indent + "i32.lt_u"; }
    void visit_I32GtS() { src += indent + "i32.gt_s"; }
    void visit_I32GtU() { src += indent + "i32.gt_u"; }
    void visit_I32LeS() { src += indent + "i32.le_s"; }
    void visit_I32LeU() { src += indent + "i32.le_u"; }
    void visit_I32GeS() { src += indent + "i32.ge_s"; }
    void visit_I32GeU() { src += indent + "i32.ge_u"; }

    void visit_I64Const(int64_t value) { src += indent + "i64.const " + std::to_string(value); }
    void visit_I64Add() { src += indent + "i64.add"; }
    void visit_I64Sub() { src += indent + "i64.sub"; }
    void visit_I64Mul() { src += indent + "i64.mul"; }
    void visit_I64DivS() { src += indent + "i64.div_s"; }
    void visit_I64Eqz() { src += indent + "i64.eqz"; }
    void visit_I64Eq() { src += indent + "i64.eq"; }
    void visit_I64Ne() { src += indent + "i64.ne"; }
    void visit_I64LtS() { src += indent + "i64.lt_s"; }
    void visit_I64LtU() { src += indent + "i64.lt_u"; }
    void visit_I64GtS() { src += indent + "i64.gt_s"; }
    void visit_I64GtU() { src += indent + "i64.gt_u"; }
    void visit_I64LeS() { src += indent + "i64.le_s"; }
    void visit_I64LeU() { src += indent + "i64.le_u"; }
    void visit_I64GeS() { src += indent + "i64.ge_s"; }
    void visit_I64GeU() { src += indent + "i64.ge_u"; }

    void visit_F32Const(float value) { src += indent + "f32.const " + std::to_string(value); }
    void visit_F32Add() { src += indent + "f32.add"; }
    void visit_F32Sub() { src += indent + "f32.sub"; }
    void visit_F32Mul() { src += indent + "f32.mul"; }
<<<<<<< HEAD
    void visit_F32Div() { src += indent + "f32.div"; }
=======
    void visit_F32DivS() { src += indent + "f32.div_s"; }
    void visit_F32Eq() { src += indent + "f32.eq"; }
    void visit_F32Ne() { src += indent + "f32.ne"; }
    void visit_F32Lt() { src += indent + "f32.lt"; }
    void visit_F32Gt() { src += indent + "f32.gt"; }
    void visit_F32Le() { src += indent + "f32.le"; }
    void visit_F32Ge() { src += indent + "f32.ge"; }
>>>>>>> 5eb2656b
    
    void visit_F64Const(double value) { src += indent + "f64.const " + std::to_string(value); }
    void visit_F64Add() { src += indent + "f64.add"; }
    void visit_F64Sub() { src += indent + "f64.sub"; }
    void visit_F64Mul() { src += indent + "f64.mul"; }
<<<<<<< HEAD
    void visit_F64Div() { src += indent + "f64.div"; }

    void visit_I32WrapI64() { src += indent + "i32.wrap_i64"; }
    void visit_I32TruncF32S() { src += indent + "i32.trunc_f32_s"; }
    void visit_I32TruncF64S() { src += indent + "i32.trunc_f64_s"; }
    void visit_I64ExtendI32S() { src += indent + "i64.extend_i32_s"; }
    void visit_I64TruncF32S() { src += indent + "i64.trunc_f32_s"; }
    void visit_I64TruncF64S() { src += indent + "i64.trunc_f64_s"; }
    void visit_F32ConvertI32S() { src += indent + "f32.convert_i32_s"; }
    void visit_F32ConvertI64S() { src += indent + "f32.convert_i64_s"; }
    void visit_F32DemoteF64() { src += indent + "f32.demote_f64"; }
    void visit_F64ConvertI32S() { src += indent + "f64.convert_i32_s"; }
    void visit_F64ConvertI64S() { src += indent + "f64.convert_i64_s"; }
    void visit_F64PromoteF32() { src += indent + "f64.promote_f32"; }
=======
    void visit_F64DivS() { src += indent + "f64.div_s"; }
    void visit_F64Eq() { src += indent + "f64.eq"; }
    void visit_F64Ne() { src += indent + "f64.ne"; }
    void visit_F64Lt() { src += indent + "f64.lt"; }
    void visit_F64Gt() { src += indent + "f64.gt"; }
    void visit_F64Le() { src += indent + "f64.le"; }
    void visit_F64Ge() { src += indent + "f64.ge"; }

>>>>>>> 5eb2656b
};

}  // namespace WASM_INSTS_VISITOR

namespace wasm {

class WASMDecoder {
   public:
    std::unordered_map<uint8_t, std::string> var_type_to_string;
    std::unordered_map<uint8_t, std::string> kind_to_string;

    Allocator &al;
    Vec<uint8_t> wasm_bytes;

    Vec<wasm::FuncType> func_types;
    Vec<wasm::Import> imports;
    Vec<uint32_t> type_indices;
    Vec<wasm::Export> exports;
    Vec<wasm::Code> codes;
    Vec<wasm::Data> data_segments;

    WASMDecoder(Allocator &al) : al(al) {
        var_type_to_string = {{0x7F, "i32"}, {0x7E, "i64"}, {0x7D, "f32"}, {0x7C, "f64"}};
        kind_to_string = {{0x00, "func"}, {0x01, "table"}, {0x02, "mem"}, {0x03, "global"}};
        
        // wasm_bytes.reserve(al, 1024 * 128);
        // func_types.reserve(al, 1024 * 128);
        // type_indices.reserve(al, 1024 * 128);
        // exports.reserve(al, 1024 * 128);
        // codes.reserve(al, 1024 * 128);
    }

    void load_file(std::string filename);
    void decode_type_section(uint32_t offset);
    void decode_imports_section(uint32_t offset);
    void decode_function_section(uint32_t offset);
    void decode_export_section(uint32_t offset);
    void decode_code_section(uint32_t offset);
    void decode_data_section(uint32_t offset);
    void decode_wasm();
    std::string get_wat();
};

}  // namespace wasm

}  // namespace LFortran

#endif  // LFORTRAN_WASM_TO_WAT_H<|MERGE_RESOLUTION|>--- conflicted
+++ resolved
@@ -69,9 +69,7 @@
     void visit_F32Add() { src += indent + "f32.add"; }
     void visit_F32Sub() { src += indent + "f32.sub"; }
     void visit_F32Mul() { src += indent + "f32.mul"; }
-<<<<<<< HEAD
     void visit_F32Div() { src += indent + "f32.div"; }
-=======
     void visit_F32DivS() { src += indent + "f32.div_s"; }
     void visit_F32Eq() { src += indent + "f32.eq"; }
     void visit_F32Ne() { src += indent + "f32.ne"; }
@@ -79,13 +77,11 @@
     void visit_F32Gt() { src += indent + "f32.gt"; }
     void visit_F32Le() { src += indent + "f32.le"; }
     void visit_F32Ge() { src += indent + "f32.ge"; }
->>>>>>> 5eb2656b
     
     void visit_F64Const(double value) { src += indent + "f64.const " + std::to_string(value); }
     void visit_F64Add() { src += indent + "f64.add"; }
     void visit_F64Sub() { src += indent + "f64.sub"; }
     void visit_F64Mul() { src += indent + "f64.mul"; }
-<<<<<<< HEAD
     void visit_F64Div() { src += indent + "f64.div"; }
 
     void visit_I32WrapI64() { src += indent + "i32.wrap_i64"; }
@@ -100,7 +96,6 @@
     void visit_F64ConvertI32S() { src += indent + "f64.convert_i32_s"; }
     void visit_F64ConvertI64S() { src += indent + "f64.convert_i64_s"; }
     void visit_F64PromoteF32() { src += indent + "f64.promote_f32"; }
-=======
     void visit_F64DivS() { src += indent + "f64.div_s"; }
     void visit_F64Eq() { src += indent + "f64.eq"; }
     void visit_F64Ne() { src += indent + "f64.ne"; }
@@ -109,7 +104,6 @@
     void visit_F64Le() { src += indent + "f64.le"; }
     void visit_F64Ge() { src += indent + "f64.ge"; }
 
->>>>>>> 5eb2656b
 };
 
 }  // namespace WASM_INSTS_VISITOR
