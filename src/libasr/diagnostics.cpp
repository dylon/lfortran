--- conflicted
+++ resolved
@@ -173,66 +173,7 @@
     }
     std::stringstream out;
 
-<<<<<<< HEAD
     auto [message_type, primary_color, type_color] = diag_level_to_str(d, use_colors);
-=======
-    std::string message_type = "";
-    std::string primary_color = "";
-    std::string type_color = "";
-    switch (d.level) {
-        case (Level::Error):
-            primary_color = red_bold;    
-            type_color = primary_color;
-            switch (d.stage) {
-                case (Stage::CPreprocessor):
-                    message_type = "C preprocessor error";
-                    break;
-                case (Stage::Prescanner):
-                    message_type = "prescanner error";
-                    break;
-                case (Stage::Tokenizer):
-                    message_type = "tokenizer error";
-                    break;
-                case (Stage::Parser):
-                    message_type = "syntax error";
-                    break;
-                case (Stage::Semantic):
-                    message_type = "semantic error";
-                    break;
-                case (Stage::ASRPass):
-                    message_type = "ASR pass error";
-                    break;
-                case (Stage::ASRVerify):
-                    message_type = "ASR verify pass error";
-                    break;
-                case (Stage::CodeGen):
-                    message_type = "code generation error";
-                    break;
-            }
-            break;
-        case (Level::Warning):
-            primary_color = yellow_bold;    
-            type_color = primary_color;
-            message_type = "warning";
-            break;
-        case (Level::Note):
-            primary_color = bold;    
-            type_color = primary_color;
-            message_type = "note";
-            break;
-        case (Level::Help):
-            primary_color = bold;    
-            type_color = primary_color;
-            message_type = "help";
-            break;
-        case (Level::Style):
-            primary_color = green_bold;
-            type_color = yellow_bold;
-            message_type = "style suggestion";
-            break;
-    }
-
->>>>>>> 6c0709db
     out << type_color << message_type << reset << bold << ": " << d.message << reset << std::endl;
 
     if (d.labels.size() > 0) {
