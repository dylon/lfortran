#include <cctype>
#include <memory>
#include <mutex>
#include <shared_mutex>
#include <stdexcept>
#include <string>

#include <server/base_lsp_language_server.h>
#include <server/lsp_exception.h>
#include <server/lsp_specification.h>
#include <server/lsp_text_document.h>

namespace LCompilers::LanguageServerProtocol {

    BaseLspLanguageServer::BaseLspLanguageServer(
        ls::MessageQueue &incomingMessages,
        ls::MessageQueue &outgoingMessages,
        std::size_t numRequestThreads,
        std::size_t numWorkerThreads,
        lsl::Logger &logger,
        const std::string &configSection,
        std::shared_ptr<lsc::LspConfigTransformer> lspConfigTransformer,
        std::shared_ptr<lsc::LspConfig> workspaceConfig
    ) : LspLanguageServer(
        incomingMessages,
        outgoingMessages,
        numRequestThreads,
        numWorkerThreads,
        logger,
        configSection
      )
      , lspConfigTransformer(std::move(lspConfigTransformer))
      , workspaceConfig(std::move(workspaceConfig))
    {
        documentsByUri.reserve(256);
        configsByUri.reserve(256);
        pendingConfigsByUri.reserve(256);
        lspConfigsByUri.reserve(256);
        updateLogLevel();
    }

    auto BaseLspLanguageServer::getConfig(
        const DocumentUri &uri
    ) -> const std::shared_ptr<lsc::LspConfig> {
        std::shared_lock<std::shared_mutex> readLock(lspConfigMutex);
        auto iter = lspConfigsByUri.find(uri);
        if (iter != lspConfigsByUri.end()) {
            return iter->second;
        }

        readLock.unlock();

        std::shared_ptr<LSPAny> config = getConfig(uri, configSection);
        std::shared_ptr<lsc::LspConfig> lspConfig =
            lspConfigTransformer->anyToLspConfig(*config);

        std::unique_lock<std::shared_mutex> writeLock(lspConfigMutex);

        iter = lspConfigsByUri.find(uri);
        if (iter != lspConfigsByUri.end()) {
            return iter->second;
        }

        auto record = lspConfigsByUri.emplace(uri, std::move(lspConfig));
        return record.first->second;
    }

    auto BaseLspLanguageServer::getConfig(
        const DocumentUri &uri,
        const std::string &configSection
    ) -> const std::shared_ptr<LSPAny> {
        std::shared_lock<std::shared_mutex> readLock(configMutex);
        auto configIter = configsByUri.find(uri);
        if (configIter != configsByUri.end()) {
            return configIter->second;
        }

        readLock.unlock();

        ConfigurationItem item;
        item.scopeUri = uri;
        item.section = configSection;

        ConfigurationParams params;
        params.items.push_back(std::move(item));

        std::unique_lock<std::shared_mutex> writeLock(configMutex);
        configIter = configsByUri.find(uri);
        if (configIter != configsByUri.end()) {
            return configIter->second;
        }

        std::shared_future<std::shared_ptr<LSPAny>> future;

        auto pendingIter = pendingConfigsByUri.find(uri);
        if (pendingIter != pendingConfigsByUri.end()) {
            future = pendingIter->second.second;
        } else {
            int requestId = sendWorkspace_configuration(params);
            std::promise<std::shared_ptr<LSPAny>> promise;
            future = promise.get_future().share();
            pendingConfigs.emplace(uri, requestId, std::move(promise));
            pendingConfigsByUri.emplace(
                std::piecewise_construct,
                std::make_tuple(uri),
                std::make_tuple(requestId, future)
            );
        }

        writeLock.unlock();

        if (future.valid()) {
            future.wait();
            if (future.valid()) {
                return future.get();
            }
        }

        throw std::runtime_error(
            "Future config became invalid while waiting for it."
        );
    }

    auto BaseLspLanguageServer::invalidateConfigCache() -> void {
        {
            std::unique_lock<std::shared_mutex> writeLock(configMutex);
            configsByUri.clear();
            logger.debug() << "Invalidated document configuration cache." << std::endl;
        }
        {
            std::unique_lock<std::shared_mutex> writeLock(lspConfigMutex);
            lspConfigsByUri.clear();
            logger.debug() << "Invalidated LSP configuration cache." << std::endl;
        }
    }

    // ================= //
    // Incoming Requests //
    // ================= //

    // request: "initialize"
    auto BaseLspLanguageServer::receiveInitialize(
        InitializeParams &params
    ) -> InitializeResult {
        InitializeResult result = LspLanguageServer::receiveInitialize(params);

        { // Initialize internal parameters
            const ClientCapabilities &capabilities = params.capabilities;
            if (capabilities.workspace.has_value()) {
                const WorkspaceClientCapabilities &workspace =
                    capabilities.workspace.value();

                clientSupportsWorkspaceConfigRequests =
                    workspace.configuration.has_value()
                    && workspace.configuration.value();

                if (workspace.didChangeConfiguration.has_value()) {
                    const DidChangeConfigurationClientCapabilities &didChangeConfiguration =
                        workspace.didChangeConfiguration.value();
                    clientSupportsWorkspaceConfigChangeNotifications =
                        didChangeConfiguration.dynamicRegistration.has_value()
                        && didChangeConfiguration.dynamicRegistration.value();
                }
            }
            logger.debug()
                << "clientSupportsWorkspaceConfigRequests = "
                << clientSupportsWorkspaceConfigRequests
                << std::endl;
            logger.debug()
                << "clientSupportsWorkspaceConfigChangeNotifications = "
                << clientSupportsWorkspaceConfigChangeNotifications
                << std::endl;
        }

        ServerCapabilities &capabilities = result.capabilities;

        {
            // ------------------------- //
            // TextDocument Sync Options //
            // ------------------------- //
<<<<<<< HEAD
=======
            ServerCapabilities_textDocumentSync textDocumentSync;
            TextDocumentSyncOptions textDocumentSyncOptions;
            textDocumentSyncOptions.openClose = true;
            textDocumentSyncOptions.change = TextDocumentSyncKind::Incremental;
            TextDocumentSyncOptions_save save;
>>>>>>> ec1775ec
            SaveOptions saveOptions;
            saveOptions.includeText = false;

            TextDocumentSyncOptions_save save;
            save = std::move(saveOptions);

            TextDocumentSyncOptions textDocumentSyncOptions;
            textDocumentSyncOptions.openClose = true;
            textDocumentSyncOptions.change = TextDocumentSyncKind::INCREMENTAL;
            textDocumentSyncOptions.save = std::move(save);

            ServerCapabilities_textDocumentSync textDocumentSync;
            textDocumentSync = std::move(textDocumentSyncOptions);

            capabilities.textDocumentSync = std::move(textDocumentSync);
        }

        return result;
    }

    // notification: "initialized"
    auto BaseLspLanguageServer::receiveInitialized(
        InitializedParams &params
    ) -> void {
        LspLanguageServer::receiveInitialized(params);
        if (clientSupportsWorkspaceConfigChangeNotifications) {
            const std::string method = "workspace/didChangeConfiguration";

            LSPObject configOptions;
            {
                std::unique_ptr<LSPAny> any = std::make_unique<LSPAny>();
                (*any) = configSection;
                configOptions.emplace("section", std::move(any));
            }

            LSPAny options;
            options = std::move(configOptions);

            Registration registration;
            registration.id = method;
            registration.method = method;
            registration.registerOptions = std::move(options);

            RegistrationParams params;
            params.registrations.push_back(std::move(registration));

            sendClient_registerCapability(params);
        }
    }

    auto BaseLspLanguageServer::receiveClient_registerCapability(
        Client_RegisterCapabilityResult /*params*/
    ) -> void {
        // empty
    }

    // notification: "workspace/didRenameFiles"
    auto BaseLspLanguageServer::receiveWorkspace_didRenameFiles(
        RenameFilesParams &params
    ) -> void {
        for (const FileRename &param : params.files) {
            const std::string &oldUri = param.oldUri;
            const std::string &newUri = param.newUri;
            {
                std::shared_lock<std::shared_mutex> readLock(documentMutex);
                auto iter = documentsByUri.find(oldUri);
                if (iter != documentsByUri.end()) {
                    readLock.unlock();
                    std::unique_lock<std::shared_mutex> writeLock(documentMutex);
                    std::shared_ptr<LspTextDocument> &textDocument = iter->second;
                    documentsByUri.emplace(newUri, std::move(textDocument));
                    documentsByUri.erase(iter);
                }
            }
        }
    }

    auto BaseLspLanguageServer::updateLogLevel() -> void {
        try {
            std::shared_lock<std::shared_mutex> readLock(workspaceMutex);
            if (workspaceConfig) {
                logger.setLevel(workspaceConfig->log.level);
            }
        } catch (std::exception &e) {
            logger.error()
                << "Caught unhandled exception while updating log level: " << e.what()
                << std::endl;
        }
    }

    // notification: "workspace/didChangeConfiguration"
    auto BaseLspLanguageServer::receiveWorkspace_didChangeConfiguration(
        DidChangeConfigurationParams &params
    ) -> void {
        invalidateConfigCache();
        LSPAny &settings = params.settings;
        switch (settings.type()) {
        case LSPAnyType::Object: {
            const LSPObject &object = settings.object();
            auto iter = object.find(configSection);
            if (iter != object.end()) {
                std::shared_ptr<lsc::LspConfig> lspConfig =
                    lspConfigTransformer->anyToLspConfig(*iter->second);
                {
                    std::unique_lock<std::shared_mutex> writeLock(workspaceMutex);
                    workspaceConfig = std::move(lspConfig);
                }
                updateLogLevel();
            } else {
                logger.warn()
                    << "Unable to locate configuration settings for section: "
                    << configSection
                    << std::endl;
            }
            break;
        }
        default: {
            logger.error()
                << "Unsupported settings type: LSPAnyType::"
                << LSPAnyTypeNames.at(settings.type())
                << std::endl;
        }
        }
    }

    // notification: "textDocument/didOpen"
    auto BaseLspLanguageServer::receiveTextDocument_didOpen(
        DidOpenTextDocumentParams &params
    ) -> void {
        const TextDocumentItem &textDocumentItem = params.textDocument;
        const DocumentUri &uri = textDocumentItem.uri;
        const std::string &languageId = textDocumentItem.languageId;
        int version = textDocumentItem.version;
        const std::string &text = textDocumentItem.text;
        {
            std::unique_lock<std::shared_mutex> writeLock(documentMutex);
            documentsByUri.emplace(
                uri,
                std::make_shared<LspTextDocument>(uri, languageId, version, text, logger)
            );
        }
    }

    // request: "workspace/configuration"
    auto BaseLspLanguageServer::receiveWorkspace_configuration(
        Workspace_ConfigurationResult &params
    ) -> void {
        for (LSPAny &config : params) {
            std::unique_lock<std::shared_mutex> writeLock(configMutex);
            if (pendingConfigs.empty()) {
                throw LSP_EXCEPTION(
                    ErrorCodes::InternalError,
                    "No record exists of this config being requested. Please file a ticket."
                );
            }
            auto &triple = pendingConfigs.front();
            const DocumentUri &uri = std::get<0>(triple);
            // const int requestId = std::get<1>(triple);
            auto &promise = std::get<2>(triple);
            auto record = configsByUri.emplace(
                uri,
                std::make_shared<LSPAny>(
                    std::move(config)
                )
            );
            promise.set_value(record.first->second);
            auto pendingIter = pendingConfigsByUri.find(uri);
            if (pendingIter != pendingConfigsByUri.end()) {
                pendingConfigsByUri.erase(pendingIter);
            }
            pendingConfigs.pop();
        }
    }

    auto BaseLspLanguageServer::getDocument(
        const DocumentUri &uri
    ) -> std::shared_ptr<LspTextDocument> {
        std::shared_lock<std::shared_mutex> readLock(documentMutex);
        auto iter = documentsByUri.find(uri);
        if (iter != documentsByUri.end()) {
            return iter->second;
        }
        throw LSP_EXCEPTION(
            ErrorCodes::INVALID_PARAMS,
            "No document exists with uri=\"" + uri + "\""
        );
    }

    // notification: "textDocument/didChange"
    auto BaseLspLanguageServer::receiveTextDocument_didChange(
        DidChangeTextDocumentParams &params
    ) -> void {
        const VersionedTextDocumentIdentifier &versionedDocId = params.textDocument;
        const DocumentUri &uri = versionedDocId.uri;
        integer_t version = versionedDocId.version;
        std::shared_ptr<LspTextDocument> textDocument = getDocument(uri);
        textDocument->apply(params.contentChanges, version);
    }

    // notification: "textDocument/didClose"
    auto BaseLspLanguageServer::receiveTextDocument_didClose(
        DidCloseTextDocumentParams &params
    ) -> void {
        const DocumentUri &uri = params.textDocument.uri;
        {
            std::shared_lock<std::shared_mutex> readLock(documentMutex);
            auto iter = documentsByUri.find(uri);
            if (iter != documentsByUri.end()) {
                readLock.unlock();
                std::unique_lock<std::shared_mutex> writeLock(documentMutex);
                iter = documentsByUri.find(uri);
                if (iter != documentsByUri.end()) {
                    documentsByUri.erase(iter);
                }
            }
        }
    }

    // notification: "textDocument/didSave"
    auto BaseLspLanguageServer::receiveTextDocument_didSave(
        DidSaveTextDocumentParams &/*params*/
    ) -> void {
        // empty
    }

} // namespace LCompilers::LanguageServerProtocol<|MERGE_RESOLUTION|>--- conflicted
+++ resolved
@@ -178,23 +178,15 @@
             // ------------------------- //
             // TextDocument Sync Options //
             // ------------------------- //
-<<<<<<< HEAD
-=======
-            ServerCapabilities_textDocumentSync textDocumentSync;
+            SaveOptions saveOptions;
+            saveOptions.includeText = false;
+
+            TextDocumentSyncOptions_save save;
+            save = std::move(saveOptions);
+
             TextDocumentSyncOptions textDocumentSyncOptions;
             textDocumentSyncOptions.openClose = true;
             textDocumentSyncOptions.change = TextDocumentSyncKind::Incremental;
-            TextDocumentSyncOptions_save save;
->>>>>>> ec1775ec
-            SaveOptions saveOptions;
-            saveOptions.includeText = false;
-
-            TextDocumentSyncOptions_save save;
-            save = std::move(saveOptions);
-
-            TextDocumentSyncOptions textDocumentSyncOptions;
-            textDocumentSyncOptions.openClose = true;
-            textDocumentSyncOptions.change = TextDocumentSyncKind::INCREMENTAL;
             textDocumentSyncOptions.save = std::move(save);
 
             ServerCapabilities_textDocumentSync textDocumentSync;
@@ -369,7 +361,7 @@
             return iter->second;
         }
         throw LSP_EXCEPTION(
-            ErrorCodes::INVALID_PARAMS,
+            ErrorCodes::InvalidParams,
             "No document exists with uri=\"" + uri + "\""
         );
     }
