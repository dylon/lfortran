--- conflicted
+++ resolved
@@ -446,13 +446,8 @@
 RUN(NAME arrays_op_17 LABELS gfortran llvm llvm_wasm llvm_wasm_emcc llvmStackArray)
 RUN(NAME arrays_op_18 LABELS gfortran llvm llvm_wasm llvm_wasm_emcc llvmStackArray llvm17
     EXTRA_ARGS --realloc-lhs)
-<<<<<<< HEAD
 RUN(NAME arrays_op_19 LABELS gfortran llvm llvm_wasm llvm_wasm_emcc llvmStackArray llvm17)
-RUN(NAME arrays_op_20 LABELS gfortran llvm llvm_wasm llvm_wasm_emcc llvmStackArray
-=======
-RUN(NAME arrays_op_19 LABELS gfortran llvm llvm_wasm llvm_wasm_emcc llvmStackArray)
 RUN(NAME arrays_op_20 LABELS gfortran llvm llvm_wasm llvm_wasm_emcc llvmStackArray llvm17
->>>>>>> a0114738
     EXTRA_ARGS --realloc-lhs)
 RUN(NAME arrays_op_21 LABELS gfortran llvm llvm_wasm llvm_wasm_emcc llvmStackArray llvm17)
 RUN(NAME arrays_op_22 LABELS gfortran llvm llvm_wasm llvm_wasm_emcc llvmStackArray llvm17)
@@ -652,13 +647,8 @@
 RUN(NAME intrinsics_62 LABELS gfortran llvm llvm_wasm llvm_wasm_emcc) # shape
 RUN(NAME intrinsics_63 LABELS gfortran llvm llvm_wasm llvm_wasm_emcc fortran llvm17) # any
 RUN(NAME intrinsics_64 LABELS gfortran llvm llvm_wasm llvm_wasm_emcc wasm llvm17) # sign
-<<<<<<< HEAD
 RUN(NAME intrinsics_65 LABELS gfortran llvm llvm_wasm llvm_wasm_emcc llvm17) # matmul
-RUN(NAME intrinsics_66 LABELS gfortran llvm llvm_wasm llvm_wasm_emcc fortran) # sign
-=======
-RUN(NAME intrinsics_65 LABELS gfortran llvm llvm_wasm llvm_wasm_emcc) # matmul
 RUN(NAME intrinsics_66 LABELS gfortran llvm llvm_wasm llvm_wasm_emcc fortran llvm17) # sign
->>>>>>> a0114738
 RUN(NAME intrinsics_67 LABELS gfortran llvm llvm_wasm llvm_wasm_emcc fortran llvm17) # dcosh, dsinh, dtanh, dtan
 RUN(NAME intrinsics_68 LABELS gfortran llvm llvm_wasm llvm_wasm_emcc fortran llvm17) # dsign
 RUN(NAME intrinsics_69 LABELS gfortran llvm llvm_wasm llvm_wasm_emcc fortran llvm17) # radix
