--- conflicted
+++ resolved
@@ -395,17 +395,14 @@
 RUN(NAME modules_21 LABELS gfortran llvm EXTRAFILES
         modules_21b.f90)
 RUN(NAME modules_24 LABELS gfortran)
-<<<<<<< HEAD
+RUN(NAME modules_25 LABELS gfortran EXTRAFILES
+        modules_25_module.f90 modules_25_module1.f90)
+RUN(NAME modules_27 LABELS gfortran EXTRAFILES
+        modules_27_module1.f90 modules_27_module2.f90)
 RUN(NAME modules_28 LABELS gfortran EXTRAFILES
         modules_28_module1.f90 modules_28_module2.f90)
 RUN(NAME modules_29 LABELS gfortran EXTRAFILES
         modules_28_module1.f90 modules_28_module2.f90 modules_29_module.f90)
-=======
-RUN(NAME modules_25 LABELS gfortran EXTRAFILES
-        modules_25_module.f90 modules_25_module1.f90)
-RUN(NAME modules_27 LABELS gfortran EXTRAFILES
-        modules_27_module1.f90 modules_27_module2.f90)
->>>>>>> 6774ae4f
 RUN(NAME operator_overloading_05_module3 LABELS gfortran llvm EXTRAFILES
         operator_overloading_05_module1.f90 operator_overloading_05_module2.f90)
 RUN(NAME associate_06 LABELS gfortran EXTRAFILES
